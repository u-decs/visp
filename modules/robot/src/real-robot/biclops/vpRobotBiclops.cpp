/*
 * ViSP, open source Visual Servoing Platform software.
 * Copyright (C) 2005 - 2023 by Inria. All rights reserved.
 *
 * This software is free software; you can redistribute it and/or modify
 * it under the terms of the GNU General Public License as published by
 * the Free Software Foundation; either version 2 of the License, or
 * (at your option) any later version.
 * See the file LICENSE.txt at the root directory of this source
 * distribution for additional information about the GNU GPL.
 *
 * For using ViSP with software that can not be combined with the GNU
 * GPL, please contact Inria about acquiring a ViSP Professional
 * Edition License.
 *
 * See https://visp.inria.fr for more information.
 *
 * This software was developed at:
 * Inria Rennes - Bretagne Atlantique
 * Campus Universitaire de Beaulieu
 * 35042 Rennes Cedex
 * France
 *
 * If you have questions regarding the use of this file, please contact
 * Inria at visp@inria.fr
 *
 * This file is provided AS IS with NO WARRANTY OF ANY KIND, INCLUDING THE
 * WARRANTY OF DESIGN, MERCHANTABILITY AND FITNESS FOR A PARTICULAR PURPOSE.
 *
 * Description:
 * Interface for the Biclops robot.
 */

#include <visp3/core/vpConfig.h>

#ifdef VISP_HAVE_BICLOPS

#include <cmath> // std::fabs
#include <errno.h>
#include <limits> // numeric_limits
#include <signal.h>
#include <string.h>
#include <mutex>

#include <visp3/core/vpExponentialMap.h>
#include <visp3/core/vpIoTools.h>
#include <visp3/core/vpTime.h>
#include <visp3/robot/vpBiclops.h>
#include <visp3/robot/vpRobotBiclops.h>
#include <visp3/robot/vpRobotException.h>

//#define VP_DEBUG        // Activate the debug mode
//#define VP_DEBUG_MODE 10 // Activate debug level 1 and 2
#include <visp3/core/vpDebug.h>

/* ---------------------------------------------------------------------- */
/* --- STATIC ------------------------------------------------------------ */
/* ------------------------------------------------------------------------ */

<<<<<<< HEAD
bool vpRobotBiclops::m_robotAlreadyCreated = false;
=======
>>>>>>> 8d77e0e7
const double vpRobotBiclops::defaultPositioningVelocity = 10.0;


static std::mutex m_mutex_end_thread;
static std::mutex m_mutex_shm;
static std::mutex m_mutex_measure;

<<<<<<< HEAD
vpRobotBiclops::vpRobotBiclops()
  : vpBiclops(), vpRobot(), m_control_thread(), m_controller(), m_positioningVelocity(defaultPositioningVelocity),
  m_q_previous(), m_controlThreadCreated(false)
{
  vpDEBUG_TRACE(12, "Begin default constructor.");

  vpRobotBiclops::m_robotAlreadyCreated = false;
  setConfigFile("/usr/share/BiclopsDefault.cfg");

  // Initialize the mutex dedicated to she shm protection
  pthread_mutex_init(&vpShm_mutex, NULL);
  pthread_mutex_init(&vpEndThread_mutex, NULL);
  pthread_mutex_init(&vpMeasure_mutex, NULL);

  m_control_thread = 0;
=======
/* ----------------------------------------------------------------------- */
/* --- CONSTRUCTOR ------------------------------------------------------ */
/* ---------------------------------------------------------------------- */

vpRobotBiclops::vpRobotBiclops()
  : vpBiclops(), vpRobot(), m_control_thread(), m_controller(), m_positioningVelocity(defaultPositioningVelocity),
  m_q_previous()
{
  vpDEBUG_TRACE(12, "Begin default constructor.");

  setConfigFile("/usr/share/BiclopsDefault.cfg");
>>>>>>> 8d77e0e7
}

vpRobotBiclops::vpRobotBiclops(const std::string &filename)
  : vpBiclops(), vpRobot(), m_control_thread(), m_controller(), m_positioningVelocity(defaultPositioningVelocity),
<<<<<<< HEAD
  m_q_previous(), m_controlThreadCreated(false)
{
  vpDEBUG_TRACE(12, "Begin default constructor.");

  vpRobotBiclops::m_robotAlreadyCreated = false;
=======
  m_q_previous()
{
  vpDEBUG_TRACE(12, "Begin default constructor.");

>>>>>>> 8d77e0e7
  setConfigFile(filename);

  init();

  return;
}

vpRobotBiclops::~vpRobotBiclops()
{

  vpDEBUG_TRACE(12, "Start vpRobotBiclops::~vpRobotBiclops()");
  setRobotState(vpRobot::STATE_STOP);

  vpDEBUG_TRACE(12, "Unlock mutex vpEndThread_mutex");
  m_mutex_end_thread.unlock();

  /* wait the end of the control thread */
  vpDEBUG_TRACE(12, "Wait end of control thread");

<<<<<<< HEAD
  if (m_controlThreadCreated == true) {
    int code = pthread_join(m_control_thread, NULL);
    if (code != 0) {
      vpCERROR << "Cannot terminate the control thread: " << code << " strErr=" << strerror(errno)
        << " strCode=" << strerror(code) << std::endl;
    }
  }

  pthread_mutex_destroy(&vpShm_mutex);
  pthread_mutex_destroy(&vpEndThread_mutex);
  pthread_mutex_destroy(&vpMeasure_mutex);

  vpRobotBiclops::m_robotAlreadyCreated = false;

=======
  if (m_control_thread.joinable()) {
    m_control_thread.join();
  }

>>>>>>> 8d77e0e7
  vpDEBUG_TRACE(12, "Stop vpRobotBiclops::~vpRobotBiclops()");
  return;
}

<<<<<<< HEAD
void vpRobotBiclops::setConfigFile(const std::string &filename) { m_configfile = filename; }
=======
/* -------------------------------------------------------------------------*/
/* --- INITIALISATION ------------------------------------------------------*/
/* -------------------------------------------------------------------------*/

void vpRobotBiclops::setConfigFile(const std::string &filename) { this->m_configfile = filename; }
>>>>>>> 8d77e0e7

void vpRobotBiclops::init()
{
  // test if the config file exists
  FILE *fd = fopen(m_configfile.c_str(), "r");
  if (fd == NULL) {
    vpCERROR << "Cannot open biclops config file: " << m_configfile << std::endl;
    throw vpRobotException(vpRobotException::constructionError, "Cannot open connection with biclops");
  }
  fclose(fd);

  // Initialize the controller
  m_controller.init(m_configfile);

  try {
    setRobotState(vpRobot::STATE_STOP);
  }
  catch (...) {
    vpERROR_TRACE("Error caught");
    throw;
  }

<<<<<<< HEAD
  vpRobotBiclops::m_robotAlreadyCreated = true;

  // Initialize previous joint position to manage getDisplacement()
  m_q_previous.resize(vpBiclops::ndof);
  m_q_previous = 0;

  m_controlThreadCreated = false;
=======
  // Initialize previous articular position to manage getDisplacement()
  m_q_previous.resize(vpBiclops::ndof);
  m_q_previous = 0;
>>>>>>> 8d77e0e7

  return;
}

void *vpRobotBiclops::vpRobotBiclopsSpeedControlLoop(void *arg)
{
  vpRobotBiclopsController *m_controller = static_cast<vpRobotBiclopsController *>(arg);

  int iter = 0;
<<<<<<< HEAD
  //   PMDAxisControl *panAxis  = m_controller->getPanAxis();
  //   PMDAxisControl *tiltAxis = m_controller->getTiltAxis();
=======
  //   PMDAxisControl *m_panAxis  = m_controller->getPanAxis();
  //   PMDAxisControl *m_tiltAxis = m_controller->getTiltAxis();
>>>>>>> 8d77e0e7
  vpRobotBiclopsController::shmType shm;

  vpDEBUG_TRACE(10, "Start control loop");
  vpColVector mes_q;
  vpColVector mes_q_dot;
  vpColVector softLimit(vpBiclops::ndof);
  vpColVector q_dot(vpBiclops::ndof);
  bool *new_q_dot = new bool[vpBiclops::ndof];
  bool *change_dir = new bool[vpBiclops::ndof];   // change of direction
  bool *force_halt = new bool[vpBiclops::ndof];   // force an axis to halt
  bool *enable_limit = new bool[vpBiclops::ndof]; // enable soft limit
  vpColVector prev_q_dot(vpBiclops::ndof);        // previous desired speed
  double secure = vpMath::rad(2);                 // add a security angle before joint limit

  // Set the soft limits
  softLimit[0] = vpBiclops::panJointLimit - secure;
  softLimit[1] = vpBiclops::tiltJointLimit - secure;
  vpDEBUG_TRACE(12, "soft limit pan: %f tilt: %f", vpMath::deg(softLimit[0]), vpMath::deg(softLimit[1]));

  // Initialization
  vpDEBUG_TRACE(11, "Lock mutex vpShm_mutex");
  m_mutex_shm.lock();

  shm = m_controller->readShm();

  vpDEBUG_TRACE(11, "unlock mutex vpShm_mutex");
  m_mutex_shm.unlock();

  for (unsigned int i = 0; i < vpBiclops::ndof; i++) {
    prev_q_dot[i] = shm.q_dot[i];
    new_q_dot[i] = false;
    change_dir[i] = false;
    force_halt[i] = false;
    enable_limit[i] = true;
  }

  // Initialize actual position and velocity
  mes_q = m_controller->getActualPosition();
  mes_q_dot = m_controller->getActualVelocity();

  vpDEBUG_TRACE(11, "Lock mutex vpShm_mutex");
  m_mutex_shm.lock();

  shm = m_controller->readShm();
  // Updates the shm
  for (unsigned int i = 0; i < vpBiclops::ndof; i++) {
    shm.actual_q[i] = mes_q[i];
    shm.actual_q_dot[i] = mes_q_dot[i];
  }
<<<<<<< HEAD
  // Update the actuals positions
=======
  // Update current positions
>>>>>>> 8d77e0e7
  m_controller->writeShm(shm);

  vpDEBUG_TRACE(11, "unlock mutex vpShm_mutex");
  m_mutex_shm.unlock();

  vpDEBUG_TRACE(11, "unlock mutex vpMeasure_mutex");
  m_mutex_measure.unlock(); // A position is available

  while (!m_controller->isStopRequested()) {

    // Get actual position and velocity
    mes_q = m_controller->getActualPosition();
    mes_q_dot = m_controller->getActualVelocity();

    vpDEBUG_TRACE(11, "Lock mutex vpShm_mutex");
    m_mutex_shm.lock();

    shm = m_controller->readShm();

    // Updates the shm
    for (unsigned int i = 0; i < vpBiclops::ndof; i++) {
      shm.actual_q[i] = mes_q[i];
      shm.actual_q_dot[i] = mes_q_dot[i];
    }

    vpDEBUG_TRACE(12, "mes pan: %f tilt: %f", vpMath::deg(mes_q[0]), vpMath::deg(mes_q[1]));
    vpDEBUG_TRACE(13, "mes pan vel: %f tilt vel: %f", vpMath::deg(mes_q_dot[0]), vpMath::deg(mes_q_dot[1]));
    vpDEBUG_TRACE(12, "desired  q_dot : %f %f", vpMath::deg(shm.q_dot[0]), vpMath::deg(shm.q_dot[1]));
    vpDEBUG_TRACE(13, "previous q_dot : %f %f", vpMath::deg(prev_q_dot[0]), vpMath::deg(prev_q_dot[1]));

    for (unsigned int i = 0; i < vpBiclops::ndof; i++) {
      // test if joint limits are reached
      if (mes_q[i] < -softLimit[i]) {
        vpDEBUG_TRACE(12, "Axe %d in low joint limit", i);
        shm.status[i] = vpRobotBiclopsController::STOP;
        shm.jointLimit[i] = true;
      }
      else if (mes_q[i] > softLimit[i]) {
        vpDEBUG_TRACE(12, "Axe %d in hight joint limit", i);
        shm.status[i] = vpRobotBiclopsController::STOP;
        shm.jointLimit[i] = true;
      }
      else {
        shm.status[i] = vpRobotBiclopsController::SPEED;
        shm.jointLimit[i] = false;
      }

      // Test if new a speed is demanded
      // if (shm.q_dot[i] != prev_q_dot[i])
      if (std::fabs(shm.q_dot[i] - prev_q_dot[i]) >
          std::fabs(vpMath::maximum(shm.q_dot[i], prev_q_dot[i])) * std::numeric_limits<double>::epsilon())
        new_q_dot[i] = true;
      else
        new_q_dot[i] = false;

      // Test if desired speed change of sign
      if ((shm.q_dot[i] * prev_q_dot[i]) < 0.)
        change_dir[i] = true;
      else
        change_dir[i] = false;
    }
    vpDEBUG_TRACE(13, "status      : %d %d", shm.status[0], shm.status[1]);
    vpDEBUG_TRACE(13, "joint       : %d %d", shm.jointLimit[0], shm.jointLimit[1]);
    vpDEBUG_TRACE(13, "new q_dot   : %d %d", new_q_dot[0], new_q_dot[1]);
    vpDEBUG_TRACE(13, "new dir     : %d %d", change_dir[0], change_dir[1]);
    vpDEBUG_TRACE(13, "force halt  : %d %d", force_halt[0], force_halt[1]);
    vpDEBUG_TRACE(13, "enable limit: %d %d", enable_limit[0], enable_limit[1]);

    bool updateVelocity = false;
    for (unsigned int i = 0; i < vpBiclops::ndof; i++) {
      // Test if a new desired speed is to apply
      if (new_q_dot[i]) {
        // A new desired speed is to apply
        if (shm.status[i] == vpRobotBiclopsController::STOP) {
          // Axis in joint limit
          if (change_dir[i] == false) {
            // New desired speed without change of direction
            // We go in the joint limit
            if (enable_limit[i] == true) { // limit detection active
              // We have to stop this axis
              // Test if this axis was stopped before
              if (force_halt[i] == false) {
                q_dot[i] = 0.;
                force_halt[i] = true;  // indicate that it will be stopped
                updateVelocity = true; // We have to send this new speed
              }
            }
            else {
<<<<<<< HEAD
           // We have to apply the desired speed to go away the joint
           // Update the desired speed
=======
              // We have to apply the desired speed to go away the joint
              // Update the desired speed
>>>>>>> 8d77e0e7
              q_dot[i] = shm.q_dot[i];
              shm.status[i] = vpRobotBiclopsController::SPEED;
              force_halt[i] = false;
              updateVelocity = true; // We have to send this new speed
            }
          }
          else {
<<<<<<< HEAD
         // New desired speed and change of direction.
=======
            // New desired speed and change of direction.
>>>>>>> 8d77e0e7
            if (enable_limit[i] == true) { // limit detection active
              // Update the desired speed to go away the joint limit
              q_dot[i] = shm.q_dot[i];
              shm.status[i] = vpRobotBiclopsController::SPEED;
              force_halt[i] = false;
              enable_limit[i] = false; // Disable joint limit detection
              updateVelocity = true;   // We have to send this new speed
            }
            else {
<<<<<<< HEAD
           // We have to stop this axis
           // Test if this axis was stopped before
=======
              // We have to stop this axis
              // Test if this axis was stopped before
>>>>>>> 8d77e0e7
              if (force_halt[i] == false) {
                q_dot[i] = 0.;
                force_halt[i] = true;   // indicate that it will be stopped
                enable_limit[i] = true; // Joint limit detection must be active
                updateVelocity = true;  // We have to send this new speed
              }
            }
          }
        }
        else {
<<<<<<< HEAD
       // Axis not in joint limit
=======
          // Axis not in joint limit
>>>>>>> 8d77e0e7

       // Update the desired speed
          q_dot[i] = shm.q_dot[i];
          shm.status[i] = vpRobotBiclopsController::SPEED;
          enable_limit[i] = true; // Joint limit detection must be active
          updateVelocity = true;  // We have to send this new speed
        }
      }
      else {
<<<<<<< HEAD
     // No change of the desired speed. We have to stop the robot in case
     // of joint limit
=======
        // No change of the desired speed. We have to stop the robot in case
        // of joint limit
>>>>>>> 8d77e0e7
        if (shm.status[i] == vpRobotBiclopsController::STOP) { // axis limit
          if (enable_limit[i] == true) {                       // limit detection active

            // Test if this axis was stopped before
            if (force_halt[i] == false) {
              // We have to stop this axis
              q_dot[i] = 0.;
              force_halt[i] = true;  // indicate that it will be stopped
              updateVelocity = true; // We have to send this new speed
            }
          }
        }
        else {
<<<<<<< HEAD
       // No need to stop the robot
=======
          // No need to stop the robot
>>>>>>> 8d77e0e7
          enable_limit[i] = true; // Normal situation, activate limit detection
        }
      }
    }
<<<<<<< HEAD
    // Update the actuals positions
=======
    // Update the actual positions
>>>>>>> 8d77e0e7
    m_controller->writeShm(shm);

    vpDEBUG_TRACE(11, "unlock mutex vpShm_mutex");
    m_mutex_shm.unlock();

    if (updateVelocity) {
      vpDEBUG_TRACE(12, "apply q_dot : %f %f", vpMath::deg(q_dot[0]), vpMath::deg(q_dot[1]));

      // Apply the velocity
      m_controller->setVelocity(q_dot);
    }

    // Update the previous speed for next iteration
    for (unsigned int i = 0; i < vpBiclops::ndof; i++)
      prev_q_dot[i] = shm.q_dot[i];

    vpDEBUG_TRACE(12, "iter: %d", iter);

    // wait 5 ms
    vpTime::wait(5.0);

    iter++;
  }
  m_controller->stopRequest(false);
  // Stop the robot
  vpDEBUG_TRACE(10, "End of the control thread: stop the robot");
  q_dot = 0;
  m_controller->setVelocity(q_dot);

  delete[] new_q_dot;
  delete[] change_dir;
  delete[] force_halt;
  delete[] enable_limit;
  vpDEBUG_TRACE(11, "unlock vpEndThread_mutex");
  m_mutex_end_thread.unlock();

  return NULL;
}

vpRobot::vpRobotStateType vpRobotBiclops::setRobotState(vpRobot::vpRobotStateType newState)
{
  switch (newState) {
  case vpRobot::STATE_STOP: {
    if (vpRobot::STATE_STOP != getRobotState()) {
      stopMotion();
    }
    break;
  }
  case vpRobot::STATE_POSITION_CONTROL: {
    if (vpRobot::STATE_VELOCITY_CONTROL == getRobotState()) {
      vpDEBUG_TRACE(12, "Speed to position control.");
      stopMotion();
    }

    break;
  }
  case vpRobot::STATE_VELOCITY_CONTROL: {

    if (vpRobot::STATE_VELOCITY_CONTROL != getRobotState()) {
      vpDEBUG_TRACE(12, "Lock mutex vpEndThread_mutex");
      m_mutex_end_thread.lock();

      vpDEBUG_TRACE(12, "Create speed control thread");
<<<<<<< HEAD
      int code;
      code = pthread_create(&m_control_thread, NULL, &vpRobotBiclops::vpRobotBiclopsSpeedControlLoop, &m_controller);
      if (code != 0) {
        vpCERROR << "Cannot create speed biclops control thread: " << code << " strErr=" << strerror(errno)
          << " strCode=" << strerror(code) << std::endl;
      }

      m_controlThreadCreated = true;
=======
      m_control_thread = std::thread(&vpRobotBiclops::vpRobotBiclopsSpeedControlLoop, &m_controller);
      vpTime::wait(100.0);
>>>>>>> 8d77e0e7

      vpDEBUG_TRACE(12, "Speed control thread created");
    }
    break;
  }
  default:
    break;
  }

  return vpRobot::setRobotState(newState);
}

void vpRobotBiclops::stopMotion(void)
{
  vpColVector q_dot(vpBiclops::ndof);
  q_dot = 0;
  m_controller.setVelocity(q_dot);
  // std::cout << "Request to stop the velocity controller thread...."<<
  // std::endl;
  m_controller.stopRequest(true);
}

void vpRobotBiclops::get_cVe(vpVelocityTwistMatrix &cVe) const
{
  vpHomogeneousMatrix cMe;
  cMe = vpBiclops::get_cMe();

  cVe.buildFrom(cMe);
}

void vpRobotBiclops::get_cMe(vpHomogeneousMatrix &cMe) const { cMe = vpBiclops::get_cMe(); }

<<<<<<< HEAD
void vpRobotBiclops::get_eJe(vpMatrix &_eJe)
=======
void vpRobotBiclops::get_eJe(vpMatrix &eJe)
>>>>>>> 8d77e0e7
{
  vpColVector q(2);
  getPosition(vpRobot::JOINT_STATE, q);

<<<<<<< HEAD
  try {
    vpBiclops::get_eJe(q, _eJe);
  }
  catch (...) {
    vpERROR_TRACE("catch exception ");
    throw;
  }
}

void vpRobotBiclops::get_fJe(vpMatrix &_fJe)
=======
  vpBiclops::get_eJe(q, eJe);
}

void vpRobotBiclops::get_fJe(vpMatrix &fJe)
>>>>>>> 8d77e0e7
{
  vpColVector q(2);
  getPosition(vpRobot::JOINT_STATE, q);

<<<<<<< HEAD
  try {
    vpBiclops::get_fJe(q, _fJe);
  }
  catch (...) {
    vpERROR_TRACE("Error caught");
    throw;
  }
=======
  vpBiclops::get_fJe(q, fJe);
>>>>>>> 8d77e0e7
}

void vpRobotBiclops::setPositioningVelocity(double velocity)
{
  if (velocity < 0 || velocity > 100) {
    vpERROR_TRACE("Bad positioning velocity");
    throw vpRobotException(vpRobotException::constructionError, "Bad positioning velocity");
  }

  m_positioningVelocity = velocity;
}

double vpRobotBiclops::getPositioningVelocity(void) { return m_positioningVelocity; }

void vpRobotBiclops::setPosition(const vpRobot::vpControlFrameType frame, const vpColVector &q)
{

  if (vpRobot::STATE_POSITION_CONTROL != getRobotState()) {
    vpERROR_TRACE("Robot was not in position-based control\n"
                  "Modification of the robot state");
    setRobotState(vpRobot::STATE_POSITION_CONTROL);
  }

  switch (frame) {
  case vpRobot::CAMERA_FRAME:
    throw vpRobotException(vpRobotException::wrongStateError, "Cannot move the robot in camera frame: "
                                                              "not implemented");
    break;
  case vpRobot::REFERENCE_FRAME:
    throw vpRobotException(vpRobotException::wrongStateError, "Cannot move the robot in reference frame: "
                                                              "not implemented");
    break;
  case vpRobot::MIXT_FRAME:
    throw vpRobotException(vpRobotException::wrongStateError, "Cannot move the robot in mixt frame: "
                                                              "not implemented");
    break;
  case vpRobot::END_EFFECTOR_FRAME:
    throw vpRobotException(vpRobotException::wrongStateError, "Cannot move the robot in end-effector frame: "
                                                              "not implemented");
    break;
  case vpRobot::JOINT_STATE:
    break;
  }

  vpDEBUG_TRACE(12, "Lock mutex vpEndThread_mutex");
<<<<<<< HEAD
  pthread_mutex_lock(&vpEndThread_mutex);
=======
  m_mutex_end_thread.lock();
>>>>>>> 8d77e0e7
  m_controller.setPosition(q, m_positioningVelocity);
  vpDEBUG_TRACE(12, "Unlock mutex vpEndThread_mutex");
  m_mutex_end_thread.unlock();
  return;
}

void vpRobotBiclops::setPosition(const vpRobot::vpControlFrameType frame, const double &q1, const double &q2)
{
  try {
    vpColVector q(2);
    q[0] = q1;
    q[1] = q2;

    setPosition(frame, q);
  }
  catch (...) {
    vpERROR_TRACE("Error caught");
    throw;
  }
}

void vpRobotBiclops::setPosition(const std::string &filename)
{
  vpColVector q;
  if (readPositionFile(filename.c_str(), q) == false) {
    vpERROR_TRACE("Cannot get biclops position from file");
    throw vpRobotException(vpRobotException::readingParametersError, "Cannot get Biclops position from file");
  }
  setPosition(vpRobot::JOINT_STATE, q);
}

void vpRobotBiclops::getPosition(const vpRobot::vpControlFrameType frame, vpColVector &q)
{
  switch (frame) {
  case vpRobot::CAMERA_FRAME:
    throw vpRobotException(vpRobotException::wrongStateError, "Cannot get position in camera frame: "
                                                              "not implemented");
    break;
  case vpRobot::REFERENCE_FRAME:
    throw vpRobotException(vpRobotException::wrongStateError, "Cannot get position in reference frame: "
                                                              "not implemented");
    break;
  case vpRobot::MIXT_FRAME:
    throw vpRobotException(vpRobotException::wrongStateError, "Cannot get position in mixt frame: "
                                                              "not implemented");
    break;
  case vpRobot::END_EFFECTOR_FRAME:
    throw vpRobotException(vpRobotException::wrongStateError, "Cannot get position in end-effector frame: "
                                                              "not implemented");
    break;
  case vpRobot::JOINT_STATE:
    break;
  }

  vpRobot::vpRobotStateType state;
  state = vpRobot::getRobotState();

  switch (state) {
  case STATE_STOP:
  case STATE_POSITION_CONTROL:
    q = m_controller.getPosition();

    break;
  case STATE_VELOCITY_CONTROL:
  case STATE_ACCELERATION_CONTROL:
  default:
    q.resize(vpBiclops::ndof);

    vpDEBUG_TRACE(12, "Lock mutex vpMeasure_mutex");
    m_mutex_measure.lock(); // Wait until a position is available

    vpRobotBiclopsController::shmType shm;

    vpDEBUG_TRACE(12, "Lock mutex vpShm_mutex");
    m_mutex_shm.lock();

    shm = m_controller.readShm();

    vpDEBUG_TRACE(12, "unlock mutex vpShm_mutex");
    m_mutex_shm.unlock();

    for (unsigned int i = 0; i < vpBiclops::ndof; i++) {
      q[i] = shm.actual_q[i];
    }

    vpCDEBUG(11) << "++++++++ Measure actuals: " << q.t();

    vpDEBUG_TRACE(12, "unlock mutex vpMeasure_mutex");
    m_mutex_measure.unlock(); // A position is available

    break;
  }
}

void vpRobotBiclops::setVelocity(const vpRobot::vpControlFrameType frame, const vpColVector &q_dot)
{
  if (vpRobot::STATE_VELOCITY_CONTROL != getRobotState()) {
    vpERROR_TRACE("Cannot send a velocity to the robot "
                  "use setRobotState(vpRobot::STATE_VELOCITY_CONTROL) first) ");
    throw vpRobotException(vpRobotException::wrongStateError,
                           "Cannot send a velocity to the robot "
                           "use setRobotState(vpRobot::STATE_VELOCITY_CONTROL) first) ");
  }

  switch (frame) {
  case vpRobot::CAMERA_FRAME: {
    throw vpRobotException(vpRobotException::wrongStateError, "Cannot send a velocity to the robot "
                                                              "in the camera frame:"
                                                              "functionality not implemented");
  }
  case vpRobot::JOINT_STATE: {
    if (q_dot.getRows() != 2) {
      throw vpRobotException(vpRobotException::wrongStateError, "Bad dimension for speed vector "
                                                                "in joint state");
    }
    break;
  }
  case vpRobot::REFERENCE_FRAME: {
    throw vpRobotException(vpRobotException::wrongStateError, "Cannot send a velocity to the robot "
                                                              "in the reference frame:"
                                                              "functionality not implemented");
  }
  case vpRobot::MIXT_FRAME: {
    throw vpRobotException(vpRobotException::wrongStateError, "Cannot send a velocity to the robot "
                                                              "in the mixt frame:"
                                                              "functionality not implemented");
  }
  case vpRobot::END_EFFECTOR_FRAME: {
    throw vpRobotException(vpRobotException::wrongStateError, "Cannot send a velocity to the robot "
                                                              "in the end-effector frame:"
                                                              "functionality not implemented");
  }
  default: {
    throw vpRobotException(vpRobotException::wrongStateError, "Cannot send a velocity to the robot ");
  }
  }

  vpDEBUG_TRACE(12, "Velocity limitation.");
  bool norm = false; // Flag to indicate when velocities need to be normalized

  // Saturate joint speed
  double max = vpBiclops::speedLimit;
  vpColVector q_dot_sat(vpBiclops::ndof);

  // init q_dot_saturated
  q_dot_sat = q_dot;

  for (unsigned int i = 0; i < vpBiclops::ndof; ++i) // q1 and q2
  {
    if (fabs(q_dot[i]) > max) {
      norm = true;
      max = fabs(q_dot[i]);
      vpERROR_TRACE("Excess velocity: ROTATION "
                    "(axe nr.%d).",
                    i);
    }
  }
  // Rotations velocities normalization
  if (norm == true) {
    max = vpBiclops::speedLimit / max;
    q_dot_sat = q_dot * max;
  }

  vpCDEBUG(12) << "send velocity: " << q_dot_sat.t() << std::endl;

  vpRobotBiclopsController::shmType shm;

  vpDEBUG_TRACE(12, "Lock mutex vpShm_mutex");
  m_mutex_shm.lock();

  shm = m_controller.readShm();

  for (unsigned int i = 0; i < vpBiclops::ndof; i++)
    shm.q_dot[i] = q_dot[i];

  m_controller.writeShm(shm);

  vpDEBUG_TRACE(12, "unlock mutex vpShm_mutex");
  m_mutex_shm.unlock();

  return;
}

<<<<<<< HEAD
=======
/* ------------------------------------------------------------------------- */
/* --- GET ----------------------------------------------------------------- */
/* ------------------------------------------------------------------------- */

>>>>>>> 8d77e0e7
void vpRobotBiclops::getVelocity(const vpRobot::vpControlFrameType frame, vpColVector &q_dot)
{
  switch (frame) {
  case vpRobot::CAMERA_FRAME:
    throw vpRobotException(vpRobotException::wrongStateError, "Cannot get position in camera frame: "
                                                              "not implemented");
    break;
  case vpRobot::REFERENCE_FRAME:
    throw vpRobotException(vpRobotException::wrongStateError, "Cannot get position in reference frame: "
                                                              "not implemented");
    break;
  case vpRobot::MIXT_FRAME:
    throw vpRobotException(vpRobotException::wrongStateError, "Cannot get position in mixt frame: "
                                                              "not implemented");
    break;
  case vpRobot::END_EFFECTOR_FRAME:
    throw vpRobotException(vpRobotException::wrongStateError, "Cannot get position in end-effector frame: "
                                                              "not implemented");
    break;
  case vpRobot::JOINT_STATE:
    break;
  }

  vpRobot::vpRobotStateType state;
  state = vpRobot::getRobotState();

  switch (state) {
  case STATE_STOP:
  case STATE_POSITION_CONTROL:
    q_dot = m_controller.getVelocity();

    break;
  case STATE_VELOCITY_CONTROL:
  case STATE_ACCELERATION_CONTROL:
  default:
    q_dot.resize(vpBiclops::ndof);

    vpDEBUG_TRACE(12, "Lock mutex vpMeasure_mutex");
    m_mutex_measure.lock(); // Wait until a position is available

    vpRobotBiclopsController::shmType shm;

    vpDEBUG_TRACE(12, "Lock mutex vpShm_mutex");
    m_mutex_shm.lock();

    shm = m_controller.readShm();

    vpDEBUG_TRACE(12, "unlock mutex vpShm_mutex");
    m_mutex_shm.unlock();

    for (unsigned int i = 0; i < vpBiclops::ndof; i++) {
      q_dot[i] = shm.actual_q_dot[i];
    }

    vpCDEBUG(11) << "++++++++ Velocity actuals: " << q_dot.t();

    vpDEBUG_TRACE(12, "unlock mutex vpMeasure_mutex");
    m_mutex_measure.unlock(); // A position is available

    break;
  }
}

vpColVector vpRobotBiclops::getVelocity(vpRobot::vpControlFrameType frame)
{
  vpColVector q_dot;
  getVelocity(frame, q_dot);

  return q_dot;
}

bool vpRobotBiclops::readPositionFile(const std::string &filename, vpColVector &q)
{
  std::ifstream fd(filename.c_str(), std::ios::in);

  if (!fd.is_open()) {
    return false;
  }

  std::string line;
  std::string key("R:");
  std::string id("#PTU-EVI - Position");
  bool pos_found = false;
  int lineNum = 0;

  q.resize(vpBiclops::ndof);

  while (std::getline(fd, line)) {
    lineNum++;
    if (lineNum == 1) {
      if (!(line.compare(0, id.size(), id) == 0)) { // check if Biclops position file
        std::cout << "Error: this position file " << filename << " is not for Biclops robot" << std::endl;
        return false;
      }
    }
    if ((line.compare(0, 1, "#") == 0)) { // skip comment
      continue;
    }
    if ((line.compare(0, key.size(), key) == 0)) { // decode position
      // check if there are at least njoint values in the line
      std::vector<std::string> chain = vpIoTools::splitChain(line, std::string(" "));
      if (chain.size() < vpBiclops::ndof + 1) // try to split with tab separator
        chain = vpIoTools::splitChain(line, std::string("\t"));
      if (chain.size() < vpBiclops::ndof + 1)
        continue;

      std::istringstream ss(line);
      std::string key_;
      ss >> key_;
      for (unsigned int i = 0; i < vpBiclops::ndof; i++)
        ss >> q[i];
      pos_found = true;
      break;
    }
  }

  // converts rotations from degrees into radians
  q.deg2rad();

  fd.close();

  if (!pos_found) {
    std::cout << "Error: unable to find a position for Biclops robot in " << filename << std::endl;
    return false;
  }

  return true;
}

void vpRobotBiclops::getDisplacement(vpRobot::vpControlFrameType frame, vpColVector &d)
{
  vpColVector q_current; // current position

  getPosition(vpRobot::JOINT_STATE, q_current);

  switch (frame) {
  case vpRobot::JOINT_STATE:
    d.resize(vpBiclops::ndof);
    d = q_current - m_q_previous;
    break;

  case vpRobot::CAMERA_FRAME: {
    d.resize(6);
    vpHomogeneousMatrix fMc_current;
    vpHomogeneousMatrix fMc_previous;
    fMc_current = vpBiclops::get_fMc(q_current);
    fMc_previous = vpBiclops::get_fMc(m_q_previous);
    vpHomogeneousMatrix c_previousMc_current;
    // fMc_c = fMc_p * c_pMc_c
    // => c_pMc_c = (fMc_p)^-1 * fMc_c
    c_previousMc_current = fMc_previous.inverse() * fMc_current;

    // Compute the instantaneous velocity from this homogeneous matrix.
    d = vpExponentialMap::inverse(c_previousMc_current);
    break;
  }

  case vpRobot::REFERENCE_FRAME:
    throw vpRobotException(vpRobotException::wrongStateError, "Cannot get a velocity in the reference frame:"
                                                              "functionality not implemented");
    break;
  case vpRobot::MIXT_FRAME:
    throw vpRobotException(vpRobotException::wrongStateError, "Cannot get a velocity in the mixt frame:"
                                                              "functionality not implemented");
    break;
  case vpRobot::END_EFFECTOR_FRAME:
    throw vpRobotException(vpRobotException::wrongStateError, "Cannot get a velocity in the end-effector frame:"
                                                              "functionality not implemented");
    break;
  }

  m_q_previous = q_current; // Update for next call of this method
}

#elif !defined(VISP_BUILD_SHARED_LIBS)
// Work around to avoid warning: libvisp_robot.a(vpRobotBiclops.cpp.o) has no
// symbols
void dummy_vpRobotBiclops() { };
#endif<|MERGE_RESOLUTION|>--- conflicted
+++ resolved
@@ -57,34 +57,12 @@
 /* --- STATIC ------------------------------------------------------------ */
 /* ------------------------------------------------------------------------ */
 
-<<<<<<< HEAD
-bool vpRobotBiclops::m_robotAlreadyCreated = false;
-=======
->>>>>>> 8d77e0e7
 const double vpRobotBiclops::defaultPositioningVelocity = 10.0;
-
 
 static std::mutex m_mutex_end_thread;
 static std::mutex m_mutex_shm;
 static std::mutex m_mutex_measure;
 
-<<<<<<< HEAD
-vpRobotBiclops::vpRobotBiclops()
-  : vpBiclops(), vpRobot(), m_control_thread(), m_controller(), m_positioningVelocity(defaultPositioningVelocity),
-  m_q_previous(), m_controlThreadCreated(false)
-{
-  vpDEBUG_TRACE(12, "Begin default constructor.");
-
-  vpRobotBiclops::m_robotAlreadyCreated = false;
-  setConfigFile("/usr/share/BiclopsDefault.cfg");
-
-  // Initialize the mutex dedicated to she shm protection
-  pthread_mutex_init(&vpShm_mutex, NULL);
-  pthread_mutex_init(&vpEndThread_mutex, NULL);
-  pthread_mutex_init(&vpMeasure_mutex, NULL);
-
-  m_control_thread = 0;
-=======
 /* ----------------------------------------------------------------------- */
 /* --- CONSTRUCTOR ------------------------------------------------------ */
 /* ---------------------------------------------------------------------- */
@@ -96,23 +74,14 @@
   vpDEBUG_TRACE(12, "Begin default constructor.");
 
   setConfigFile("/usr/share/BiclopsDefault.cfg");
->>>>>>> 8d77e0e7
 }
 
 vpRobotBiclops::vpRobotBiclops(const std::string &filename)
   : vpBiclops(), vpRobot(), m_control_thread(), m_controller(), m_positioningVelocity(defaultPositioningVelocity),
-<<<<<<< HEAD
-  m_q_previous(), m_controlThreadCreated(false)
+  m_q_previous()
 {
   vpDEBUG_TRACE(12, "Begin default constructor.");
 
-  vpRobotBiclops::m_robotAlreadyCreated = false;
-=======
-  m_q_previous()
-{
-  vpDEBUG_TRACE(12, "Begin default constructor.");
-
->>>>>>> 8d77e0e7
   setConfigFile(filename);
 
   init();
@@ -132,40 +101,15 @@
   /* wait the end of the control thread */
   vpDEBUG_TRACE(12, "Wait end of control thread");
 
-<<<<<<< HEAD
-  if (m_controlThreadCreated == true) {
-    int code = pthread_join(m_control_thread, NULL);
-    if (code != 0) {
-      vpCERROR << "Cannot terminate the control thread: " << code << " strErr=" << strerror(errno)
-        << " strCode=" << strerror(code) << std::endl;
-    }
-  }
-
-  pthread_mutex_destroy(&vpShm_mutex);
-  pthread_mutex_destroy(&vpEndThread_mutex);
-  pthread_mutex_destroy(&vpMeasure_mutex);
-
-  vpRobotBiclops::m_robotAlreadyCreated = false;
-
-=======
   if (m_control_thread.joinable()) {
     m_control_thread.join();
   }
 
->>>>>>> 8d77e0e7
   vpDEBUG_TRACE(12, "Stop vpRobotBiclops::~vpRobotBiclops()");
   return;
 }
 
-<<<<<<< HEAD
 void vpRobotBiclops::setConfigFile(const std::string &filename) { m_configfile = filename; }
-=======
-/* -------------------------------------------------------------------------*/
-/* --- INITIALISATION ------------------------------------------------------*/
-/* -------------------------------------------------------------------------*/
-
-void vpRobotBiclops::setConfigFile(const std::string &filename) { this->m_configfile = filename; }
->>>>>>> 8d77e0e7
 
 void vpRobotBiclops::init()
 {
@@ -188,19 +132,9 @@
     throw;
   }
 
-<<<<<<< HEAD
-  vpRobotBiclops::m_robotAlreadyCreated = true;
-
-  // Initialize previous joint position to manage getDisplacement()
-  m_q_previous.resize(vpBiclops::ndof);
-  m_q_previous = 0;
-
-  m_controlThreadCreated = false;
-=======
   // Initialize previous articular position to manage getDisplacement()
   m_q_previous.resize(vpBiclops::ndof);
   m_q_previous = 0;
->>>>>>> 8d77e0e7
 
   return;
 }
@@ -210,13 +144,8 @@
   vpRobotBiclopsController *m_controller = static_cast<vpRobotBiclopsController *>(arg);
 
   int iter = 0;
-<<<<<<< HEAD
-  //   PMDAxisControl *panAxis  = m_controller->getPanAxis();
-  //   PMDAxisControl *tiltAxis = m_controller->getTiltAxis();
-=======
   //   PMDAxisControl *m_panAxis  = m_controller->getPanAxis();
   //   PMDAxisControl *m_tiltAxis = m_controller->getTiltAxis();
->>>>>>> 8d77e0e7
   vpRobotBiclopsController::shmType shm;
 
   vpDEBUG_TRACE(10, "Start control loop");
@@ -266,11 +195,7 @@
     shm.actual_q[i] = mes_q[i];
     shm.actual_q_dot[i] = mes_q_dot[i];
   }
-<<<<<<< HEAD
-  // Update the actuals positions
-=======
   // Update current positions
->>>>>>> 8d77e0e7
   m_controller->writeShm(shm);
 
   vpDEBUG_TRACE(11, "unlock mutex vpShm_mutex");
@@ -359,13 +284,8 @@
               }
             }
             else {
-<<<<<<< HEAD
-           // We have to apply the desired speed to go away the joint
-           // Update the desired speed
-=======
               // We have to apply the desired speed to go away the joint
               // Update the desired speed
->>>>>>> 8d77e0e7
               q_dot[i] = shm.q_dot[i];
               shm.status[i] = vpRobotBiclopsController::SPEED;
               force_halt[i] = false;
@@ -373,11 +293,7 @@
             }
           }
           else {
-<<<<<<< HEAD
-         // New desired speed and change of direction.
-=======
             // New desired speed and change of direction.
->>>>>>> 8d77e0e7
             if (enable_limit[i] == true) { // limit detection active
               // Update the desired speed to go away the joint limit
               q_dot[i] = shm.q_dot[i];
@@ -387,13 +303,8 @@
               updateVelocity = true;   // We have to send this new speed
             }
             else {
-<<<<<<< HEAD
-           // We have to stop this axis
-           // Test if this axis was stopped before
-=======
               // We have to stop this axis
               // Test if this axis was stopped before
->>>>>>> 8d77e0e7
               if (force_halt[i] == false) {
                 q_dot[i] = 0.;
                 force_halt[i] = true;   // indicate that it will be stopped
@@ -404,11 +315,7 @@
           }
         }
         else {
-<<<<<<< HEAD
-       // Axis not in joint limit
-=======
           // Axis not in joint limit
->>>>>>> 8d77e0e7
 
        // Update the desired speed
           q_dot[i] = shm.q_dot[i];
@@ -418,13 +325,8 @@
         }
       }
       else {
-<<<<<<< HEAD
-     // No change of the desired speed. We have to stop the robot in case
-     // of joint limit
-=======
         // No change of the desired speed. We have to stop the robot in case
         // of joint limit
->>>>>>> 8d77e0e7
         if (shm.status[i] == vpRobotBiclopsController::STOP) { // axis limit
           if (enable_limit[i] == true) {                       // limit detection active
 
@@ -438,20 +340,12 @@
           }
         }
         else {
-<<<<<<< HEAD
-       // No need to stop the robot
-=======
           // No need to stop the robot
->>>>>>> 8d77e0e7
           enable_limit[i] = true; // Normal situation, activate limit detection
         }
       }
     }
-<<<<<<< HEAD
-    // Update the actuals positions
-=======
     // Update the actual positions
->>>>>>> 8d77e0e7
     m_controller->writeShm(shm);
 
     vpDEBUG_TRACE(11, "unlock mutex vpShm_mutex");
@@ -515,19 +409,8 @@
       m_mutex_end_thread.lock();
 
       vpDEBUG_TRACE(12, "Create speed control thread");
-<<<<<<< HEAD
-      int code;
-      code = pthread_create(&m_control_thread, NULL, &vpRobotBiclops::vpRobotBiclopsSpeedControlLoop, &m_controller);
-      if (code != 0) {
-        vpCERROR << "Cannot create speed biclops control thread: " << code << " strErr=" << strerror(errno)
-          << " strCode=" << strerror(code) << std::endl;
-      }
-
-      m_controlThreadCreated = true;
-=======
       m_control_thread = std::thread(&vpRobotBiclops::vpRobotBiclopsSpeedControlLoop, &m_controller);
       vpTime::wait(100.0);
->>>>>>> 8d77e0e7
 
       vpDEBUG_TRACE(12, "Speed control thread created");
     }
@@ -560,47 +443,20 @@
 
 void vpRobotBiclops::get_cMe(vpHomogeneousMatrix &cMe) const { cMe = vpBiclops::get_cMe(); }
 
-<<<<<<< HEAD
-void vpRobotBiclops::get_eJe(vpMatrix &_eJe)
-=======
 void vpRobotBiclops::get_eJe(vpMatrix &eJe)
->>>>>>> 8d77e0e7
 {
   vpColVector q(2);
   getPosition(vpRobot::JOINT_STATE, q);
 
-<<<<<<< HEAD
-  try {
-    vpBiclops::get_eJe(q, _eJe);
-  }
-  catch (...) {
-    vpERROR_TRACE("catch exception ");
-    throw;
-  }
-}
-
-void vpRobotBiclops::get_fJe(vpMatrix &_fJe)
-=======
   vpBiclops::get_eJe(q, eJe);
 }
 
 void vpRobotBiclops::get_fJe(vpMatrix &fJe)
->>>>>>> 8d77e0e7
 {
   vpColVector q(2);
   getPosition(vpRobot::JOINT_STATE, q);
 
-<<<<<<< HEAD
-  try {
-    vpBiclops::get_fJe(q, _fJe);
-  }
-  catch (...) {
-    vpERROR_TRACE("Error caught");
-    throw;
-  }
-=======
   vpBiclops::get_fJe(q, fJe);
->>>>>>> 8d77e0e7
 }
 
 void vpRobotBiclops::setPositioningVelocity(double velocity)
@@ -646,11 +502,7 @@
   }
 
   vpDEBUG_TRACE(12, "Lock mutex vpEndThread_mutex");
-<<<<<<< HEAD
-  pthread_mutex_lock(&vpEndThread_mutex);
-=======
   m_mutex_end_thread.lock();
->>>>>>> 8d77e0e7
   m_controller.setPosition(q, m_positioningVelocity);
   vpDEBUG_TRACE(12, "Unlock mutex vpEndThread_mutex");
   m_mutex_end_thread.unlock();
@@ -834,13 +686,6 @@
   return;
 }
 
-<<<<<<< HEAD
-=======
-/* ------------------------------------------------------------------------- */
-/* --- GET ----------------------------------------------------------------- */
-/* ------------------------------------------------------------------------- */
-
->>>>>>> 8d77e0e7
 void vpRobotBiclops::getVelocity(const vpRobot::vpControlFrameType frame, vpColVector &q_dot)
 {
   switch (frame) {
