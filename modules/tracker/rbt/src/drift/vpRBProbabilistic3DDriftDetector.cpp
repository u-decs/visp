/*
 * ViSP, open source Visual Servoing Platform software.
 * Copyright (C) 2005 - 2024 by Inria. All rights reserved.
 *
 * This software is free software; you can redistribute it and/or modify
 * it under the terms of the GNU General Public License as published by
 * the Free Software Foundation; either version 2 of the License, or
 * (at your option) any later version.
 * See the file LICENSE.txt at the root directory of this source
 * distribution for additional information about the GNU GPL.
 *
 * For using ViSP with software that can not be combined with the GNU
 * GPL, please contact Inria about acquiring a ViSP Professional
 * Edition License.
 *
 * See https://visp.inria.fr for more information.
 *
 * This software was developed at:
 * Inria Rennes - Bretagne Atlantique
 * Campus Universitaire de Beaulieu
 * 35042 Rennes Cedex
 * France
 *
 * If you have questions regarding the use of this file, please contact
 * Inria at visp@inria.fr
 *
 * This file is provided AS IS with NO WARRANTY OF ANY KIND, INCLUDING THE
 * WARRANTY OF DESIGN, MERCHANTABILITY AND FITNESS FOR A PARTICULAR PURPOSE.
 */

#include <visp3/rbt/vpRBProbabilistic3DDriftDetector.h>

#include <visp3/core/vpRect.h>
#include <visp3/core/vpPixelMeterConversion.h>
#include <visp3/core/vpMeterPixelConversion.h>
#include <visp3/core/vpDisplay.h>

#include <visp3/rbt/vpRBFeatureTracker.h>

#if defined(VISP_HAVE_NLOHMANN_JSON)
#include VISP_NLOHMANN_JSON(json.hpp)
#endif

BEGIN_VISP_NAMESPACE

double vpRBProbabilistic3DDriftDetector::score(const vpRBFeatureTrackerInput &frame, const vpHomogeneousMatrix &cTo)
{
  double score = 0.0;
  const vpTranslationVector t = frame.renders.cMo.getTranslationVector();
  if (m_points.size() == 0) {
    return 1.0;
  }
    // Step 0: project all points
#ifdef VISP_HAVE_OPENMP
#pragma omp parallel for
#endif
<<<<<<< HEAD
  for (int i = 0; i < static_cast<int>(m_points.size()); ++i) {
    m_points[i].update(cTo, cprevTo, frame.cam);
=======
  for (vpStored3DSurfaceColorPoint &p : m_points) {
    p.update(cTo, frame.renders.cMo, frame.cam);
>>>>>>> 8ce4aece
  }




  // Step 1: gather points visible in both images and in render

  std::vector<vpStored3DSurfaceColorPoint *> visiblePoints;
#ifdef VISP_HAVE_OPENMP
#pragma omp parallel
#endif
  {
    std::vector<vpStored3DSurfaceColorPoint *> visiblePointsLocal;
#ifdef VISP_HAVE_OPENMP
#pragma omp for
#endif
    for (int i = 0; i < static_cast<int>(m_points.size()); ++i) {
      vpStored3DSurfaceColorPoint &p = m_points[i];
      p.visible = true;
      if (
        p.projRenderPx[0] < 2 || static_cast<unsigned int>(p.projRenderPx[0]) >= frame.IRGB.getWidth() - 2
      || p.projRenderPx[1] < 2 || static_cast<unsigned int>(p.projRenderPx[1]) >= frame.IRGB.getHeight() - 2
      || p.projCurrPx[0] < 2 || static_cast<unsigned int>(p.projCurrPx[0]) >= frame.IRGB.getWidth() - 2
      || p.projCurrPx[1] < 2 || static_cast<unsigned int>(p.projCurrPx[1]) >= frame.IRGB.getHeight() - 2) {
        p.visible = false; // Point is outside of either current or previous image, ignore it
        continue;
      }

      float ZrenderMap = frame.renders.depth[p.projRenderPx[1]][p.projRenderPx[0]];
      // Version 2: compare previous projection with render, this does not filter occlusions
      if (ZrenderMap == 0.f || fabs(p.renderX[2] - ZrenderMap) > m_maxError3D) {
        p.visible = false;
        continue;
      }
      // Filter occlusions if depth is available
      bool validZMap = frame.hasDepth() && frame.depth[p.projCurrPx[1]][p.projCurrPx[0]] > 0.f;

      if (validZMap) {
        float actualZ = frame.depth[p.projCurrPx[1]][p.projCurrPx[0]];
        // Filter against the specified Z distribution: depth that is too close to the camera wrt to the object render
        // and is not in the Z distribution can be considered as an occlusion
        if (p.currX[2] - actualZ > 3.f * m_depthSigma) {
          p.visible = false;
          continue;
        }
      }

      // vpRGBf normalObject = frame.renders.normals[p.projRenderPx[1]][p.projRenderPx[0]];

      // vpColVector cameraRay({ t[0] - p.X[0], t[1] - p.X[1], t[2] - p.X[2] });

      // cameraRay.normalize();
      // double angle = acos(vpColVector::dotProd(vpColVector({ normalObject.R, normalObject.G, normalObject.B }).normalize(), cameraRay));
      // if (angle > vpMath::rad(85)) {
      //   p.visible = false;
      //   continue;
      // }

      // Filter points that are too close to the silhouette edges
      if (frame.silhouettePoints.size() > 0) {
        for (const vpRBSilhouettePoint &sp: frame.silhouettePoints) {
          if (std::pow(static_cast<double>(sp.i) - p.projRenderPx[1], 2) + std::pow(static_cast<double>(sp.j) - p.projRenderPx[0], 2) < vpMath::sqr(2)) {
            p.visible = false;
            break;
          }
        }
      }
      // Version 3: could be using version 1 and 2. If 1 is wrong but 2 is ok, then there is an issue that is not self occlusion
      // We could reweigh the error by the number of problematic points
      // ...

      if (p.visible) {
        visiblePointsLocal.push_back(&p);
      }
    }
#ifdef VISP_HAVE_OPENMP
#pragma omp critical
#endif
    {
      visiblePoints.insert(visiblePoints.end(), visiblePointsLocal.begin(), visiblePointsLocal.end());
    }
  }
  if (visiblePoints.size() > 0) {
    bool useMedian = false;

    std::vector<double> scores;
    scores.reserve(visiblePoints.size());
    score = 0.0;
    double weightSum = 0.0;

#ifdef VISP_HAVE_OPENMP
#pragma omp parallel
#endif
    {
      std::vector<double> scoresLocal;
      double weightSumLocal = 0.0;
      double scoreLocal = 0.0;
#ifdef VISP_HAVE_OPENMP
#pragma omp for
#endif
<<<<<<< HEAD
      for (int i = 0; i < static_cast<int>(visiblePoints.size()); ++i) {
        vpStored3DSurfaceColorPoint *p = visiblePoints[i];
        const bool hasCorrectDepth = frame.hasDepth() && frame.depth[p->projPrevPx[1]][p->projPrevPx[0]] > 0.f;
        const double Z = hasCorrectDepth ? frame.depth[p->projPrevPx[1]][p->projPrevPx[0]] : 0.0;
        double depthError = Z > 0 ? fabs(p->prevX[2] - Z) : 0.0;
=======
      for (vpStored3DSurfaceColorPoint *p : visiblePoints) {

        const bool hasCorrectDepth = frame.hasDepth() && frame.depth[p->projCurrPx[1]][p->projCurrPx[0]] > 0.f;
        const double Z = hasCorrectDepth ? frame.depth[p->projCurrPx[1]][p->projCurrPx[0]] : 0.0;
        double depthError = Z > 0 ? fabs(p->currX[2] - Z) : 0.0;
>>>>>>> 8ce4aece
        double probaDepth = 1.0;
        double scaleFactor = p->stats.covarianceScaleFactor();
        double weight = 1.0 - std::min(1.0, scaleFactor / std::pow((m_initialColorSigma + 20.0), 2));
        weightSumLocal += weight;


        if (hasCorrectDepth) {
          probaDepth = 1.0 - erf((depthError) / (m_depthSigma * sqrt(2.0)));
        }

        vpRGBf averageColor(0.f, 0.f, 0.f);

        for (int i = -1; i < 2; ++i) {
          for (int j = -1; j < 2; ++j) {
            const vpRGBa currentColor = frame.IRGB[p->projCurrPx[1] + i][p->projCurrPx[0] + j];
            averageColor.R += static_cast<float>(currentColor.R);
            averageColor.G += static_cast<float>(currentColor.G);
            averageColor.B += static_cast<float>(currentColor.B);

            // const vpRGBf c(static_cast<float>(currentColor.R), static_cast<float>(currentColor.G), static_cast<float>(currentColor.B));
            // double probaColor = p->stats.probability(c);
            // if (probaColor > bestColorProba) {
            //   bestColorProba = probaColor;
            //   bestColor = c;
            // }
          }
        }
        averageColor = averageColor * (1.0 / 9.0);

        const double proba = p->stats.probability(averageColor) * probaDepth;

        scoresLocal.push_back(proba); // Keep only the weight
        scoreLocal += proba * weight;
        p->updateColor(averageColor, m_colorUpdateRate * probaDepth);
      }
#ifdef VISP_HAVE_OPENMP
#pragma omp critical
#endif
      {
        scores.insert(scores.end(), scoresLocal.begin(), scoresLocal.end());
        score += scoreLocal;
        weightSum += weightSumLocal;
      }
    }
    if (!useMedian) {
      // Use average score, may be more sensitive to outliers
      if (weightSum > 0.0) {
        score /= weightSum;
      }
      else {
        score = vpMath::getMean(scores);
      }
      return score;
    }
    else {
      return vpMath::getMedian(scores);
    }
  }
  else {
    return 0.0;
  }
}


void vpRBProbabilistic3DDriftDetector::update(const vpRBFeatureTrackerInput &previousFrame,
                                              const vpRBFeatureTrackerInput &frame,
                                              const vpHomogeneousMatrix &cTo, const vpHomogeneousMatrix &cprevTo)
{
  // const vpHomogeneousMatrix &cprevTo = frame.renders.cMo;
  m_score = score(frame, cTo);

  // Step 4: Sample bb to add new visible points
  const vpHomogeneousMatrix oMcprev = cprevTo.inverse();
  vpColVector cX(4, 1.0), renderX(4, 1.0);
  vpColVector oX(4, 1.0);

  const vpHomogeneousMatrix cprevTrender = cprevTo * frame.renders.cMo.inverse();

  for (unsigned int i = frame.renders.boundingBox.getTop(); i < frame.renders.boundingBox.getBottom(); i += m_sampleStep) {
    for (unsigned int j = frame.renders.boundingBox.getLeft(); j < frame.renders.boundingBox.getRight(); j += m_sampleStep) {
      double u = static_cast<double>(j), v = static_cast<double>(i);
      double x = 0.0, y = 0.0;
      double Z = frame.renders.depth[i][j];

      if (Z > 0.f) {
        vpPixelMeterConversion::convertPoint(frame.cam, u, v, x, y);
        renderX[0] = x * Z;
        renderX[1] = y * Z;
        renderX[2] = Z;
        cX = cprevTrender * renderX;
        x = cX[0] / cX[2], y = cX[1] / cX[2];
        vpMeterPixelConversion::convertPoint(frame.cam, x, y, u, v);
        int prevI = static_cast<int>(v), prevJ = static_cast<int>(u);
        if (prevI < 0 || prevI >= static_cast<int>(previousFrame.IRGB.getHeight()) || prevJ < 0 || prevJ >= static_cast<int>(previousFrame.IRGB.getWidth())) {
          continue;
        }
        oX = oMcprev * cX;
        vpStored3DSurfaceColorPoint newPoint;
        newPoint.X[0] = oX[0] / oX[3];
        newPoint.X[1] = oX[1] / oX[3];
        newPoint.X[2] = oX[2] / oX[3];
        const vpRGBa &c = previousFrame.IRGB[prevI][prevJ];
        const float colorVariance = std::pow(static_cast<float>(m_initialColorSigma), 2);
        newPoint.stats.init(vpRGBf(c.R, c.G, c.B), vpRGBf(colorVariance));
        bool canAdd = true;
        for (const vpStored3DSurfaceColorPoint &p : m_points) {
          if (p.squaredDist(newPoint.X) < vpMath::sqr(m_minDist3DNewPoint)) {
            canAdd = false;
            break;
          }
        }
        if (canAdd) {
          m_points.push_back(newPoint);
        }
      }
    }
  }

}

void vpRBProbabilistic3DDriftDetector::display(const vpImage<vpRGBa> &I)
{
  for (const vpStored3DSurfaceColorPoint &p : m_points) {
    if (p.visible) {
      const vpRGBf color = p.stats.mean;
      vpDisplay::displayPoint(I, p.projCurrPx[1], p.projCurrPx[0], vpColor(color.R, color.G, color.B), 3);
    }
  }
}

double vpRBProbabilistic3DDriftDetector::getScore() const
{
  return m_score;
}

bool vpRBProbabilistic3DDriftDetector::hasDiverged() const
{
  return m_score < 0.2;
}

#if defined(VISP_HAVE_NLOHMANN_JSON)
void vpRBProbabilistic3DDriftDetector::loadJsonConfiguration(const nlohmann::json &j)
{
  setColorUpdateRate(j.value("colorUpdateRate", m_colorUpdateRate));
  setDepthStandardDeviation(j.value("depthSigma", m_depthSigma));
  setFilteringMax3DError(j.value("filteringMaxDistance", m_maxError3D));
  setInitialColorStandardDeviation(j.value("initialColorSigma", m_initialColorSigma));
  setMinDistForNew3DPoints(j.value("minDistanceNewPoints", m_minDist3DNewPoint));
  setSampleStep(j.value("sampleStep", m_sampleStep));
}

void vpRBProbabilistic3DDriftDetector::loadRepresentation(const std::string &filename)
{
  std::ifstream f(filename);
  if (!f.good()) {
    throw vpException(vpException::ioError, "Could not open file %s", filename.c_str());
  }

  nlohmann::json j = nlohmann::json::parse(f);
  f.close();
  m_points = j;
}
void vpRBProbabilistic3DDriftDetector::saveRepresentation(const std::string &filename) const
{
  nlohmann::json j = m_points;
  std::ofstream f(filename);
  if (!f.good()) {
    throw vpException(vpException::ioError, "Could not open file %s", filename.c_str());
  }
  f << j.dump(2);
  f.close();
}

#endif

END_VISP_NAMESPACE<|MERGE_RESOLUTION|>--- conflicted
+++ resolved
@@ -54,13 +54,8 @@
 #ifdef VISP_HAVE_OPENMP
 #pragma omp parallel for
 #endif
-<<<<<<< HEAD
-  for (int i = 0; i < static_cast<int>(m_points.size()); ++i) {
-    m_points[i].update(cTo, cprevTo, frame.cam);
-=======
   for (vpStored3DSurfaceColorPoint &p : m_points) {
     p.update(cTo, frame.renders.cMo, frame.cam);
->>>>>>> 8ce4aece
   }
 
 
@@ -161,19 +156,11 @@
 #ifdef VISP_HAVE_OPENMP
 #pragma omp for
 #endif
-<<<<<<< HEAD
-      for (int i = 0; i < static_cast<int>(visiblePoints.size()); ++i) {
-        vpStored3DSurfaceColorPoint *p = visiblePoints[i];
-        const bool hasCorrectDepth = frame.hasDepth() && frame.depth[p->projPrevPx[1]][p->projPrevPx[0]] > 0.f;
-        const double Z = hasCorrectDepth ? frame.depth[p->projPrevPx[1]][p->projPrevPx[0]] : 0.0;
-        double depthError = Z > 0 ? fabs(p->prevX[2] - Z) : 0.0;
-=======
       for (vpStored3DSurfaceColorPoint *p : visiblePoints) {
 
         const bool hasCorrectDepth = frame.hasDepth() && frame.depth[p->projCurrPx[1]][p->projCurrPx[0]] > 0.f;
         const double Z = hasCorrectDepth ? frame.depth[p->projCurrPx[1]][p->projCurrPx[0]] : 0.0;
         double depthError = Z > 0 ? fabs(p->currX[2] - Z) : 0.0;
->>>>>>> 8ce4aece
         double probaDepth = 1.0;
         double scaleFactor = p->stats.covarianceScaleFactor();
         double weight = 1.0 - std::min(1.0, scaleFactor / std::pow((m_initialColorSigma + 20.0), 2));
