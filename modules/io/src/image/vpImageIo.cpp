--- conflicted
+++ resolved
@@ -396,25 +396,13 @@
 {
   if (backend == IO_SYSTEM_LIB_BACKEND) {
 #if !defined(VISP_HAVE_JPEG)
-<<<<<<< HEAD
-    const std::string message =
-      "Libjpeg backend is not available to read file \"" + filename + "\": switch to stb_image backend";
-    std::cerr << message << std::endl;
-=======
     // Libjpeg backend is not available to read file \"" + filename + "\": switch to stb_image backend
->>>>>>> d70f9cdd
     backend = IO_STB_IMAGE_BACKEND;
 #endif
   }
   else if (backend == IO_OPENCV_BACKEND) {
 #if !(defined(VISP_HAVE_OPENCV) && defined(HAVE_OPENCV_IMGCODECS))
-<<<<<<< HEAD
-    const std::string message =
-      "OpenCV backend is not available to read file \"" + filename + "\": switch to stb_image backend";
-    std::cerr << message << std::endl;
-=======
     // OpenCV backend is not available to read file \"" + filename + "\": switch to stb_image backend
->>>>>>> d70f9cdd
     backend = IO_STB_IMAGE_BACKEND;
 #endif
   }
@@ -747,24 +735,12 @@
 void vpImageIo::readEXR(vpImage<float> &I, const std::string &filename, int backend)
 {
   if (backend == IO_SYSTEM_LIB_BACKEND || backend == IO_SIMDLIB_BACKEND || backend == IO_STB_IMAGE_BACKEND) {
-<<<<<<< HEAD
-    const std::string message =
-      "This backend cannot read file \"" + filename + "\": switch to the default TinyEXR backend";
-    std::cerr << message << std::endl;
-=======
     // This backend cannot read file \"" + filename + "\": switch to the default TinyEXR backend
->>>>>>> d70f9cdd
     backend = IO_DEFAULT_BACKEND;
   }
   else if (backend == IO_OPENCV_BACKEND) {
 #if !(defined(VISP_HAVE_OPENCV) && defined(HAVE_OPENCV_IMGCODECS))
-<<<<<<< HEAD
-    const std::string message =
-      "OpenCV backend is not available to read file \"" + filename + "\": switch to the default TinyEXR backend";
-    std::cerr << message << std::endl;
-=======
     // OpenCV backend is not available to read file \"" + filename + "\": switch to the default TinyEXR backend
->>>>>>> d70f9cdd
     backend = IO_DEFAULT_BACKEND;
 #endif
   }
@@ -808,24 +784,12 @@
 void vpImageIo::readEXR(vpImage<vpRGBf> &I, const std::string &filename, int backend)
 {
   if (backend == IO_SYSTEM_LIB_BACKEND || backend == IO_SIMDLIB_BACKEND || backend == IO_STB_IMAGE_BACKEND) {
-<<<<<<< HEAD
-    const std::string message =
-      "This backend cannot read file \"" + filename + "\": switch to the default TinyEXR backend";
-    std::cerr << message << std::endl;
-=======
     // This backend cannot read file \"" + filename + "\": switch to the default TinyEXR backend
->>>>>>> d70f9cdd
     backend = IO_DEFAULT_BACKEND;
   }
   else if (backend == IO_OPENCV_BACKEND) {
 #if !(defined(VISP_HAVE_OPENCV) && defined(HAVE_OPENCV_IMGCODECS))
-<<<<<<< HEAD
-    const std::string message =
-      "OpenCV backend is not available to read file \"" + filename + "\": switch to the default TinyEXR backend";
-    std::cerr << message << std::endl;
-=======
     // OpenCV backend is not available to read file \"" + filename + "\": switch to the default TinyEXR backend
->>>>>>> d70f9cdd
     backend = IO_DEFAULT_BACKEND;
 #endif
   }
@@ -873,13 +837,8 @@
 {
   if (backend == IO_SYSTEM_LIB_BACKEND) {
 #if !defined(VISP_HAVE_JPEG)
-<<<<<<< HEAD
-    const std::string message = "Libjpeg backend is not available to save file \"" + filename + "\": switch to simd backend";
-    std::cerr << message << std::endl;
-=======
 #if defined(VISP_HAVE_SIMDLIB)
     std::string message = "Libjpeg backend is not available to save file \"" + filename + "\": switch to simd backend";
->>>>>>> d70f9cdd
     backend = IO_SIMDLIB_BACKEND;
 #else
     std::string message = "Libjpeg backend is not available to save file \"" + filename + "\": switch to stb_image backend";
@@ -889,13 +848,8 @@
   }
   else if (backend == IO_OPENCV_BACKEND) {
 #if !(defined(VISP_HAVE_OPENCV) && defined(HAVE_OPENCV_IMGCODECS))
-<<<<<<< HEAD
-    const std::string message = "OpenCV backend is not available to save file \"" + filename + "\": switch to simd backend";
-    std::cerr << message << std::endl;
-=======
 #if defined(VISP_HAVE_SIMDLIB)
     std::string message = "OpenCV backend is not available to save file \"" + filename + "\": switch to simd backend";
->>>>>>> d70f9cdd
     backend = IO_SIMDLIB_BACKEND;
 #else
     std::string message = "OpenCV backend is not available to save file \"" + filename + "\": switch to stb_image backend";
@@ -981,13 +935,8 @@
 {
   if (backend == IO_SYSTEM_LIB_BACKEND) {
 #if !defined(VISP_HAVE_JPEG)
-<<<<<<< HEAD
-    const std::string message = "Libjpeg backend is not available to save file \"" + filename + "\": switch to simd backend";
-    std::cerr << message << std::endl;
-=======
 #if defined(VISP_HAVE_SIMDLIB)
     std::string message = "Libjpeg backend is not available to save file \"" + filename + "\": switch to simd backend";
->>>>>>> d70f9cdd
     backend = IO_SIMDLIB_BACKEND;
 #else
     std::string message = "Libjpeg backend is not available to save file \"" + filename + "\": switch to stb_image backend";
@@ -997,13 +946,8 @@
   }
   else if (backend == IO_OPENCV_BACKEND) {
 #if !(defined(VISP_HAVE_OPENCV) && defined(HAVE_OPENCV_IMGCODECS))
-<<<<<<< HEAD
-    const std::string message = "OpenCV backend is not available to save file \"" + filename + "\": switch to simd backend";
-    std::cerr << message << std::endl;
-=======
 #if defined(VISP_HAVE_SIMDLIB)
     std::string message = "OpenCV backend is not available to save file \"" + filename + "\": switch to simd backend";
->>>>>>> d70f9cdd
     backend = IO_SIMDLIB_BACKEND;
 #else
     std::string message = "OpenCV backend is not available to save file \"" + filename + "\": switch to stb_image backend";
@@ -1088,13 +1032,8 @@
 {
   if (backend == IO_SYSTEM_LIB_BACKEND) {
 #if !defined(VISP_HAVE_PNG)
-<<<<<<< HEAD
-    const std::string message = "Libpng backend is not available to save file \"" + filename + "\": switch to simd backend";
-    std::cerr << message << std::endl;
-=======
 #if defined(VISP_HAVE_SIMDLIB)
     std::string message = "Libpng backend is not available to save file \"" + filename + "\": switch to simd backend";
->>>>>>> d70f9cdd
     backend = IO_SIMDLIB_BACKEND;
 #else
     std::string message = "Libpng backend is not available to save file \"" + filename + "\": switch to stb_image backend";
@@ -1104,13 +1043,8 @@
   }
   else if (backend == IO_OPENCV_BACKEND) {
 #if !(defined(VISP_HAVE_OPENCV) && defined(HAVE_OPENCV_IMGCODECS))
-<<<<<<< HEAD
-    const std::string message = "OpenCV backend is not available to save file \"" + filename + "\": switch to simd backend";
-    std::cerr << message << std::endl;
-=======
 #if defined(VISP_HAVE_SIMDLIB)
     std::string message = "OpenCV backend is not available to save file \"" + filename + "\": switch to simd backend";
->>>>>>> d70f9cdd
     backend = IO_SIMDLIB_BACKEND;
 #else
     std::string message = "OpenCV backend is not available to save file \"" + filename + "\": switch to stb_image backend";
@@ -1189,13 +1123,8 @@
 {
   if (backend == IO_SYSTEM_LIB_BACKEND) {
 #if !defined(VISP_HAVE_PNG)
-<<<<<<< HEAD
-    const std::string message = "Libpng backend is not available to save file \"" + filename + "\": switch to simd backend";
-    std::cerr << message << std::endl;
-=======
 #if defined(VISP_HAVE_SIMDLIB)
     std::string message = "Libpng backend is not available to save file \"" + filename + "\": switch to simd backend";
->>>>>>> d70f9cdd
     backend = IO_SIMDLIB_BACKEND;
 #else
     std::string message = "Libpng backend is not available to save file \"" + filename + "\": switch to stb_image backend";
@@ -1205,13 +1134,8 @@
   }
   else if (backend == IO_OPENCV_BACKEND) {
 #if !(defined(VISP_HAVE_OPENCV) && defined(HAVE_OPENCV_IMGCODECS))
-<<<<<<< HEAD
-    const std::string message = "OpenCV backend is not available to save file \"" + filename + "\": switch to simd backend";
-    std::cerr << message << std::endl;
-=======
 #if defined(VISP_HAVE_SIMDLIB)
     std::string message = "OpenCV backend is not available to save file \"" + filename + "\": switch to simd backend";
->>>>>>> d70f9cdd
     backend = IO_SIMDLIB_BACKEND;
 #else
     std::string message = "OpenCV backend is not available to save file \"" + filename + "\": switch to stb_image backend";
@@ -1287,25 +1211,13 @@
 void vpImageIo::writeEXR(const vpImage<float> &I, const std::string &filename, int backend)
 {
   if (backend == IO_SYSTEM_LIB_BACKEND || backend == IO_SIMDLIB_BACKEND || backend == IO_STB_IMAGE_BACKEND) {
-<<<<<<< HEAD
-    const std::string message =
-      "This backend cannot save file \"" + filename + "\": switch to the default TinyEXR backend";
-    std::cerr << message << std::endl;
-=======
     // This backend cannot save file \"" + filename + "\": switch to the default TinyEXR backend
->>>>>>> d70f9cdd
     backend = IO_DEFAULT_BACKEND;
   }
   else if (backend == IO_OPENCV_BACKEND) {
 #if !(defined(VISP_HAVE_OPENCV) && defined(HAVE_OPENCV_IMGCODECS))
     (void)I;
-<<<<<<< HEAD
-    const std::string message =
-      "OpenCV backend is not available to save file \"" + filename + "\": switch to the default TinyEXR backend";
-    std::cerr << message << std::endl;
-=======
     // OpenCV backend is not available to save file \"" + filename + "\": switch to the default TinyEXR backend
->>>>>>> d70f9cdd
     backend = IO_DEFAULT_BACKEND;
 #endif
   }
@@ -1349,25 +1261,12 @@
 void vpImageIo::writeEXR(const vpImage<vpRGBf> &I, const std::string &filename, int backend)
 {
   if (backend == IO_SYSTEM_LIB_BACKEND || backend == IO_SIMDLIB_BACKEND || backend == IO_STB_IMAGE_BACKEND) {
-<<<<<<< HEAD
-    const std::string message =
-      "This backend cannot save file \"" + filename + "\": switch to the default TinyEXR backend";
-    std::cerr << message << std::endl;
-=======
     // This backend cannot save file \"" + filename + "\": switch to the default TinyEXR backend
->>>>>>> d70f9cdd
     backend = IO_DEFAULT_BACKEND;
   }
   else if (backend == IO_OPENCV_BACKEND) {
 #if !(defined(VISP_HAVE_OPENCV) && defined(HAVE_OPENCV_IMGCODECS))
-<<<<<<< HEAD
-    (void)I;
-    const std::string message =
-      "OpenCV backend is not available to save file \"" + filename + "\": switch to the default TinyEXR backend";
-    std::cerr << message << std::endl;
-=======
     // OpenCV backend is not available to save file \"" + filename + "\": switch to the default TinyEXR backend
->>>>>>> d70f9cdd
     backend = IO_DEFAULT_BACKEND;
 #endif
   }
