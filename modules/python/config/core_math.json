--- conflicted
+++ resolved
@@ -9,17 +9,12 @@
           "arguments": [
             "double"
           ]
-<<<<<<< HEAD
         },
         {
           "python_name": "ArrayInt2D",
           "arguments": [
             "int"
           ]
-        }
-      ],
-      "methods": [
-=======
         }
       ],
       "acknowledge_pointer_or_ref_fields": [
@@ -42,7 +37,6 @@
           "signature": " vpArray2D(vpArray2D<Type>&&)",
           "ignore": true
         },
->>>>>>> c1f96df8
         {
           "static": true,
           "signature": "void insert(const vpArray2D<Type> &, const vpArray2D<Type> &, vpArray2D<Type> &, unsigned int, unsigned int)",
