--- conflicted
+++ resolved
@@ -30,15 +30,9 @@
 //! [Macro defined]
 #if defined(VISP_HAVE_APRILTAG) && \
   (defined(VISP_HAVE_V4L2) || defined(VISP_HAVE_DC1394) || defined(VISP_HAVE_CMU1394) || \
-<<<<<<< HEAD
     defined(VISP_HAVE_FLYCAPTURE) || defined(VISP_HAVE_REALSENSE2) || defined(VISP_HAVE_OPENCV) && \
     (((VISP_HAVE_OPENCV_VERSION < 0x030000) && defined(HAVE_OPENCV_HIGHGUI)) || \
      ((VISP_HAVE_OPENCV_VERSION >= 0x030000) && defined(HAVE_OPENCV_VIDEOIO))))
-=======
-    defined(VISP_HAVE_FLYCAPTURE) || defined(VISP_HAVE_REALSENSE2) || \
-    defined(VISP_HAVE_OPENCV) && (((VISP_HAVE_OPENCV_VERSION < 0x030000) && defined(HAVE_OPENCV_HIGHGUI)) || \
-    ((VISP_HAVE_OPENCV_VERSION >= 0x030000) && defined(HAVE_OPENCV_VIDEOIO))))
->>>>>>> c3289c9b
 
 //! [Macro defined]
 
@@ -467,7 +461,7 @@
           ss << "  Found " << message
             << " with decision margin: " << tag_decision_margins[i]
             << " and hamming distance: " << tag_hamming_distances[i];;
-            std::cout << ss.str() << std::endl;
+          std::cout << ss.str() << std::endl;
         }
       }
     }
