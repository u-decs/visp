#include <iostream>

// ViSP includes
#include <visp3/core/vpConfig.h>
#include <visp3/core/vpException.h>
#include <visp3/core/vpImage.h>
#include <visp3/core/vpImageConvert.h>
#include <visp3/core/vpImageDraw.h>
#include <visp3/core/vpIoTools.h>
#include <visp3/core/vpTime.h>
#include <visp3/imgproc/vpCircleHoughTransform.h>
#include <visp3/imgproc/vpImgproc.h>
#include <visp3/io/vpImageIo.h>
#include <visp3/io/vpVideoReader.h>

#if (VISP_CXX_STANDARD >= VISP_CXX_STANDARD_11)

#include "drawingHelpers.h"

//! [Enum input]
typedef enum TypeInputImage
{
  FULL_DISKS = 0,
  HALF_DISKS = 1,
  QUARTER_DISKS = 2,
  USER_IMG = 3
}TypeInputImage;

std::string typeInputImageToString(const TypeInputImage &type)
{
  std::string name;
  switch (type) {
  case FULL_DISKS:
    name = "full_disks";
    break;
  case HALF_DISKS:
    name = "half_disks";
    break;
  case QUARTER_DISKS:
    name = "quarter_disks";
    break;
  case USER_IMG:
    name = "path/to/your/image";
  }
  return name;
}
//! [Enum input]

TypeInputImage typeInputImageFromString(const std::string &name)
{
  TypeInputImage type(USER_IMG);
  bool hasFound(false);
  for (unsigned int id = 0; id < USER_IMG && !hasFound; id++) {
    TypeInputImage candidate = (TypeInputImage)id;
    if (name == typeInputImageToString(candidate)) {
      type = candidate;
      hasFound = true;
    }
  }
  return type;
}

std::string getAvailableTypeInputImage(const std::string &prefix = "<", const std::string &sep = " , ", const std::string &suffix = ">")
{
  std::string list(prefix);
  for (unsigned int id = 0; id < USER_IMG; id++) {
    list += typeInputImageToString((TypeInputImage)id) + sep;
  }
  list += typeInputImageToString(USER_IMG) + suffix;
  return list;
}

//! [Draw disks]
void
drawDisk(vpImage<unsigned char> &I, const vpImagePoint &center, const unsigned int &radius
  , const unsigned int &borderColor, const unsigned int &fillingColor, const unsigned int &thickness, const unsigned int &bckg)
  //! [Draw disks]
{
  vpImageDraw::drawCircle(I, center, radius, borderColor, thickness);
  vp::floodFill(I,
    center,
    bckg,
    fillingColor,
    vpImageMorphology::CONNEXITY_4
  );
}

//! [Draw synthetic]
vpImage<unsigned char>
generateImage(const TypeInputImage &inputType)
//! [Draw synthetic]
{
  // // Image dimensions and background
  const unsigned int width = 640;
  const unsigned int height = 480;
  const unsigned int bckg = 0;

  // // Disks parameters
  const unsigned int circleColor = 128;
  const unsigned int circleRadius = 50;
  const unsigned int circleThickness = 1;

  // // Disks position when full circles
  const double topFull = height / 4;
  const double bottomFull = 3 * height / 4;
  const double leftFull = width / 4;
  const double rightFull = 3 * width / 4;

  // // Disks position when Half of circles
  const double topHalf = 1; // m_centerThresh(25) , m_radiusBinSize(10) , m_radiusRatioThresh(50)  , m_mergingDistanceThresh(15) , m_mergingRadiusDiffThresh(1.5 * (double) m_radiusBinSize)
  const double bottomHalf = height - 1;
  const double leftHalf = width / 4;
  const double rightHalf = 3 * width / 4;

  // // Disks position when Quarter of circles
  const double topQuarter = 1; // m_centerThresh(15) , m_radiusBinSize(10) , m_radiusRatioThresh(50)  , m_mergingDistanceThresh(15) , m_mergingRadiusDiffThresh(1.5 * (double) m_radiusBinSize)
  const double bottomQuarter = height - 1;
  const double leftQuarter = 1;
  const double rightQuarter = width - 1;
  vpImage<unsigned char> I_src(height, width, bckg);

  // // Selecting position of the disks depending on their visibility
  double top, left, bottom, right;
  switch (inputType) {
  case FULL_DISKS:
    top = topFull;
    left = leftFull;
    bottom = bottomFull;
    right = rightFull;
    break;
  case HALF_DISKS:
    top = topHalf;
    left = leftHalf;
    bottom = bottomHalf;
    right = rightHalf;
    break;
  case QUARTER_DISKS:
    top = topQuarter;
    left = leftQuarter;
    bottom = bottomQuarter;
    right = rightQuarter;
    break;
  default:
    throw(vpException(vpException::badValue, "Using other type of input than the one that has been implemented to generate disks."));
    break;
  }

  drawDisk(I_src, vpImagePoint(top, left), circleRadius, circleColor, circleColor, circleThickness, bckg);
  drawDisk(I_src, vpImagePoint(top, left), circleRadius * 0.50, circleColor / 2, circleColor / 2, circleThickness, circleColor);
  drawDisk(I_src, vpImagePoint(bottom, left), circleRadius, circleColor, circleColor, circleThickness, bckg);
  drawDisk(I_src, vpImagePoint(bottom, left), circleRadius * 0.50, circleColor / 2, circleColor / 2, circleThickness, circleColor);
  drawDisk(I_src, vpImagePoint(top, right), circleRadius, circleColor, circleColor, circleThickness, bckg);
  drawDisk(I_src, vpImagePoint(top, right), circleRadius * 0.50, circleColor / 2, circleColor / 2, circleThickness, circleColor);
  drawDisk(I_src, vpImagePoint(bottom, right), circleRadius, circleColor, circleColor, circleThickness, bckg);
  drawDisk(I_src, vpImagePoint(bottom, right), circleRadius * 0.50, circleColor / 2, circleColor / 2, circleThickness, circleColor);

  std::cout << "Done drawing" << std::endl << std::flush;
  return I_src;
}

bool test_detection(const vpImage<unsigned char> &I_src, vpCircleHoughTransform &detector, const int &nbCirclesToDetect, const bool &blockingMode, const bool &displayCanny)
{
  double t0 = vpTime::measureTimeMicros();
  //! [Run detection]
  std::vector<vpImageCircle> detectedCircles = detector.detect(I_src, nbCirclesToDetect);
  //! [Run detection]
  double tF = vpTime::measureTimeMicros();
  std::cout << "Process time = " << (tF - t0) * 0.001 << "ms" << std::endl << std::flush;
  vpImage<vpRGBa> I_disp;
  vpImageConvert::convert(I_src, I_disp);

  unsigned int id = 0;
  std::vector<vpColor> v_colors = { vpColor::red, vpColor::purple, vpColor::orange, vpColor::yellow, vpColor::blue };
  unsigned int idColor = 0;
  //! [Iterate detections]
  for (auto circleCandidate : detectedCircles) {
    vpImageDraw::drawCircle(I_disp, circleCandidate, v_colors[idColor], 2);
    std::cout << "Circle #" << id << ":" << std::endl;
    std::cout << "\tCenter: (" << circleCandidate.getCenter() << ")" << std::endl;
    std::cout << "\tRadius: (" << circleCandidate.getRadius() << ")" << std::endl;
    id++;
    idColor = (idColor + 1) % v_colors.size();
  }
  //! [Iterate detections]

  if (displayCanny) {
    vpImage<unsigned char> edgeMap = detector.getEdgeMap();
    drawingHelpers::display(edgeMap, "Edge map", true);
  }
  return drawingHelpers::display(I_disp, "Detection results", blockingMode);
}

int main(int argc, char **argv)
{
  const std::string def_input(typeInputImageToString(FULL_DISKS));
  const std::string def_jsonFilePath = std::string("");
  const int def_nbCirclesToDetect = -1;
  const int def_gaussianKernelSize = 5;
  const double def_gaussianSigma = 1.;
  const int def_sobelKernelSize = 3;
#ifdef HAVE_OPENCV_IMGPROC
  const double def_cannyThresh = 150.;
#else
  const double def_cannyThresh = 25.;
#endif
  const int def_nbEdgeFilteringIter = 2;
  const std::pair<int, int> def_centerXlimits = std::pair<int, int>(0, 640);
  const std::pair<int, int> def_centerYlimits = std::pair<int, int>(0, 480);
  const unsigned int def_minRadius = 0;
  const unsigned int def_maxRadius = 1000;
  const int def_dilatationRepet = 1;
  const double def_centerThresh = -1.;
  const double def_radiusThreshRatio = -1.;
  const double def_circlePerfectness = 0.85;
  const double def_centerDistanceThresh = 15;
  const double def_radiusDifferenceThresh = 15;


  std::string opt_input(def_input);
  std::string opt_jsonFilePath = def_jsonFilePath;
  int opt_nbCirclesToDetect = def_nbCirclesToDetect;
  int opt_gaussianKernelSize = def_gaussianKernelSize;
  double opt_gaussianSigma = def_gaussianSigma;
  int opt_sobelKernelSize = def_sobelKernelSize;
  double opt_cannyThresh = def_cannyThresh;
  int opt_nbEdgeFilteringIter = def_nbEdgeFilteringIter;
  std::pair<int, int> opt_centerXlimits = def_centerXlimits;
  std::pair<int, int> opt_centerYlimits = def_centerYlimits;
  unsigned int opt_minRadius = def_minRadius;
  unsigned int opt_maxRadius = def_maxRadius;
  int opt_dilatationRepet = def_dilatationRepet;
  double opt_centerThresh = def_centerThresh;
  int opt_radiusThreshRatio = def_radiusThreshRatio;
  double opt_circlePerfectness = def_circlePerfectness;
  double opt_centerDistanceThresh = def_centerDistanceThresh;
  double opt_radiusDifferenceThresh = def_radiusDifferenceThresh;
  bool opt_displayCanny = false;

  for (int i = 1; i < argc; i++) {
    std::string argName(argv[i]);
    if (argName == "--input" && i + 1 < argc) {
      opt_input = std::string(argv[i + 1]);
      i++;
    }
#ifdef VISP_HAVE_NLOHMANN_JSON
    else if (argName == "--config" && i + 1 < argc) {
      opt_jsonFilePath = std::string(argv[i + 1]);
      i++;
    }
#endif
    else if (argName == "--nb-circles" && i + 1 < argc) {
      opt_nbCirclesToDetect = atoi(argv[i + 1]);
      i++;
    }
    else if (argName == "--gaussian-kernel" && i + 1 < argc) {
      opt_gaussianKernelSize = atoi(argv[i + 1]);
      i++;
    }
    else if (argName == "--gaussian-sigma" && i + 1 < argc) {
      opt_gaussianSigma = atof(argv[i + 1]);
      i++;
    }
    else if (argName == "--sobel-kernel" && i + 1 < argc) {
      opt_sobelKernelSize = atoi(argv[i + 1]);
      i++;
    }
    else if (argName == "--canny-thresh" && i + 1 < argc) {
      opt_cannyThresh = atof(argv[i + 1]);
      i++;
    }
    else if (argName == "--edge-filter" && i + 1 < argc) {
      opt_nbEdgeFilteringIter = atoi(argv[i + 1]);
      i++;
    }
    else if (argName == "--dilatation-repet" && i + 1 < argc) {
      opt_dilatationRepet = atoi(argv[i + 1]);
      i++;
    }
    else if (argName == "--radius-limits" && i + 2 < argc) {
      opt_minRadius = atoi(argv[i + 1]);
      opt_maxRadius = atoi(argv[i + 2]);
      i += 2;
    }
    else if (argName == "--center-thresh" && i + 1 < argc) {
      opt_centerThresh = atof(argv[i + 1]);
      i++;
    }
    else if (argName == "--center-xlim" && i + 2 < argc) {
      opt_centerXlimits = std::pair<int, int>(atoi(argv[i + 1]), atoi(argv[i + 2]));
      i += 2;
    }
    else if (argName == "--center-ylim" && i + 2 < argc) {
      opt_centerYlimits = std::pair<int, int>(atoi(argv[i + 1]), atoi(argv[i + 2]));
      i += 2;
    }
    else if (argName == "--radius-thresh" && i + 1 < argc) {
      opt_radiusThreshRatio = atof(argv[i + 1]);
      i++;
    }
    else if (argName == "--circle-perfectness" && i + 1 < argc) {
      opt_circlePerfectness = atof(argv[i + 1]);
      i++;
    }
    else if (argName == "--merging-thresh" && i + 2 < argc) {
      opt_centerDistanceThresh = atof(argv[i + 1]);
      opt_radiusDifferenceThresh = atof(argv[i + 2]);
      i += 2;
    }
    else if (argName == "--display-edge-map") {
      opt_displayCanny = true;
    }
    else if (argName == "--help" || argName == "-h") {
      std::cout << "NAME" << std::endl;
      std::cout << "\t" << argv[0] << "  Test program for the home-made Hough Circle Detection algorithm" << std::endl
        << std::endl;
      std::cout << "SYNOPSIS" << std::endl;
      std::cout << "\t" << argv[0]
        << "\t [--input " << getAvailableTypeInputImage() << "]" << std::endl
#ifdef VISP_HAVE_NLOHMANN_JSON
        << "\t [--config <path/to/json/file>] (default: " << (def_jsonFilePath.empty() ? "unused" : def_jsonFilePath) << ")" << std::endl
#endif
        << "\t [--nb-circles <number-circles-to-detect>] (default: " << def_nbCirclesToDetect << ")" << std::endl
        << "\t [--gaussian-kernel <kernel-size>] (default: " << def_gaussianKernelSize << ")" << std::endl
        << "\t [--gaussian-sigma <stddev>] (default: " << def_gaussianSigma << ")" << std::endl
        << "\t [--sobel-kernel <kernel-size>] (default: " << def_sobelKernelSize << ")" << std::endl
        << "\t [--canny-thresh <canny-thresh>] (default: " << def_cannyThresh << ")" << std::endl
        << "\t [--edge-filter <nb-iter>] (default: " << def_nbEdgeFilteringIter << ")" << std::endl
        << "\t [--radius-limits <radius-min> <radius-max>] (default: min = " << def_minRadius << ", max = " << def_maxRadius << ")" << std::endl
        << "\t [--dilatation-repet <nb-repetitions>] (default: " << def_dilatationRepet << ")" << std::endl
        << "\t [--center-thresh <center-detection-threshold>] (default: " << (def_centerThresh < 0 ? "auto" : std::to_string(def_centerThresh)) << ")" << std::endl
        << "\t [--center-xlim <center-horizontal-min center-horizontal-max>] (default: " << def_centerXlimits.first << " , " << def_centerXlimits.second  << ")" << std::endl
        << "\t [--center-ylim <center-vertical-min center-vertical-max>] (default: " << def_centerYlimits.first << " , " << def_centerYlimits.second  << ")" << std::endl
        << "\t [--radius-thresh <radius-detection-threshold>] (default: " << (def_radiusThreshRatio < 0 ? "auto" : std::to_string(def_radiusThreshRatio)) << ")" << std::endl
        << "\t [--circle-perfectness <circle-perfectness-threshold>] (default: " << def_radiusThreshRatio << ")" << std::endl
        << "\t [--merging-thresh <center-distance-thresh> <radius-difference-thresh>] (default: centers distance threshold = " << def_centerDistanceThresh << ", radius difference threshold = " << def_radiusDifferenceThresh << ")" << std::endl
        << "\t [--display-edge-map]" << std::endl
        << "\t [--help, -h]" << std::endl
        << std::endl;

      std::cout << "DESCRIPTION" << std::endl
        << "\t--input" << std::endl
        << "\t\tPermit to choose the type of input of the Hough Circle Algorithm" << std::endl
        << "\t\tDefault: " << def_input << std::endl
        << std::endl
#ifdef VISP_HAVE_NLOHMANN_JSON
        << "\t--config" << std::endl
        << "\t\tPermit to configure the Hough Circle Algorithm using a JSON file." << std::endl
        << "\t\tDefault: " << (def_jsonFilePath.empty() ? "unused" : def_jsonFilePath) << std::endl
        << std::endl
#endif
        << "\t--nb-circles" << std::endl
        << "\t\tPermit to choose the number of circles we want to detect in the image" << std::endl
        << "\t\tThe results will be the circles having the greatest number of votes." << std::endl
        << "\t\tDefault: " << def_nbCirclesToDetect << std::endl
        << std::endl
        << "\t--gaussian-kernel" << std::endl
        << "\t\tPermit to set the size of the Gaussian filter used to smooth the input image and compute its gradients." << std::endl
        << "\t\tMust be an odd value." << std::endl
        << "\t\tDefault: " << def_gaussianKernelSize << std::endl
        << std::endl
        << "\t--gaussian-sigma" << std::endl
        << "\t\tPermit to set the standard deviation of the Gaussian filter." << std::endl
        << "\t\tMust be a positive value." << std::endl
        << "\t\tDefault: " << def_gaussianSigma << std::endl
        << std::endl
        << "\t--canny-thresh" << std::endl
        << "\t\tPermit to set the upper threshold of the Canny edge detector." << std::endl
        << "\t\tMust be a positive value." << std::endl
        << "\t\tDefault: " << def_cannyThresh << std::endl
        << std::endl
        << "\t--edge-filter" << std::endl
        << "\t\tPermit to set the number of iteration of 8-neighbor filter iterations of the result of the Canny edge detector." << std::endl
        << "\t\tIf negative, no filtering is performed." << std::endl
        << "\t\tDefault: " << def_nbEdgeFilteringIter << std::endl
        << std::endl
        << "\t--radius-limits" << std::endl
        << "\t\tPermit to set the minimum and maximum radii of the circles we are looking for." << std::endl
        << "\t\tDefault: min = " << def_minRadius << ", max = " << def_maxRadius << std::endl
        << std::endl
        << "\t--dilatation-repet" << std::endl
        << "\t\tPermit to set the number of iterations of the dilatation operation used to detect the maxima of the centers votes." << std::endl
        << "\t\tMinimum tolerated value is 1." << std::endl
        << "\t\tDefault: " << def_dilatationRepet << std::endl
        << std::endl
        << "\t--center-thresh" << std::endl
        << "\t\tPermit to set the minimum number of votes a point must reach to be considered as a center candidate." << std::endl
        << "\t\tIf the input is a real image, must be a positive value." << std::endl
        << "\t\tOtherwise, if the input is a synthetic image and the value is negative, a fine-tuned value will be used." << std::endl
        << "\t\tDefault: " << (def_centerThresh < 0 ? "auto" : std::to_string(def_centerThresh)) << std::endl
        << std::endl
        << "\t--center-xlim" << std::endl
        << "\t\tPermit to set the minimum and maximum horizontal position to be considered as a center candidate." << std::endl
        << "\t\tThe search area is limited to [-maxRadius; +image.width + maxRadius]." << std::endl
        << "\t\tDefault: " << def_centerXlimits.first << " , " << def_centerXlimits.second << std::endl
        << std::endl
        << "\t--center-ylim" << std::endl
        << "\t\tPermit to set the minimum and maximum vertical position to be considered as a center candidate." << std::endl
        << "\t\tThe search area is limited to [-maxRadius; +image.height + maxRadius]." << std::endl
        << "\t\tDefault: " << def_centerYlimits.first << " , " << def_centerYlimits.second << std::endl
        << std::endl
        << "\t--radius-thresh" << std::endl
        << "\t\tPermit to to set the minimum number of votes per radian a radius must reach to be considered as a circle candidate a given pair (center candidate, radius candidate)." << std::endl
        << "\t\tDefault: " << (def_radiusThreshRatio < 0 ? "auto" : std::to_string(def_radiusThreshRatio)) << std::endl
        << std::endl
        << "\t--circle-perfectness" << std::endl
        << "\t\tPermit to set the set the circle perfectness threshold." << std::endl
        << "\t\tThis parameter is used during the radius candidates computation." << std::endl
        << "\t\tThe scalar product radius RC_ij . gradient(Ep_j) >=  m_circlePerfectness * || RC_ij || * || gradient(Ep_j) || to add a vote for the radius RC_ij." << std::endl
        << "\t\tDefault: " << def_circlePerfectness << std::endl
        << std::endl
        << "\t--merging-thresh" << std::endl
        << "\t\tPermit to set the thresholds used during the merging stage of the algorithm." << std::endl
        << "\t\tThe center distance threshold indicates the maximum distance the centers can be in order to be merged." << std::endl
        << "\t\tThe radius difference threshold indicates the maximum absolute difference between the two circle candidates in order to be merged." << std::endl
        << "\t\tTwo circle candidates must met these two conditions in order to be merged together." << std::endl
        << "\t\tDefault: centers distance threshold = " << def_centerDistanceThresh << ", radius difference threshold = " << def_radiusDifferenceThresh << std::endl
        << "\t--display-edge-map" << std::endl
        << "\t\tPermit to display the edge map used to detect the circles" << std::endl
        << "\t\tDefault: off" << std::endl
        << std::endl;
      return EXIT_SUCCESS;
    }
  }

  if (opt_centerThresh < 0 && opt_jsonFilePath.empty()) {
    // The user asked to use the parameter value that has been fine-tuned
    TypeInputImage inputType = typeInputImageFromString(opt_input);
    switch (inputType) {
    case TypeInputImage::FULL_DISKS:
#ifdef HAVE_OPENCV_IMGPROC
      opt_centerThresh = 100.;
#else
      opt_centerThresh = 75.;
#endif
      break;
    case TypeInputImage::HALF_DISKS:
#ifdef HAVE_OPENCV_IMGPROC
      opt_centerThresh = 50.;
#else
      opt_centerThresh = 25.;
#endif
      break;
    case TypeInputImage::QUARTER_DISKS:
#ifdef HAVE_OPENCV_IMGPROC
      opt_centerThresh = 25.;
#else
      opt_centerThresh = 15.;
#endif
      break;
    default:
      throw(vpException(vpException::badValue, "Missing center threshold value to use with actual pictures as input. See the help for more information."));
    }
  }

  if (opt_radiusThreshRatio < 0 && opt_jsonFilePath.empty()) {
    // The user asked to use the parameter value that has been fine-tuned
    TypeInputImage inputType = typeInputImageFromString(opt_input);
    switch (inputType) {
    case TypeInputImage::FULL_DISKS:
#ifdef HAVE_OPENCV_IMGPROC
      opt_radiusThreshRatio = 5.;
#else
      opt_radiusThreshRatio = 1.;
#endif
      break;
    case TypeInputImage::HALF_DISKS:
      opt_radiusThreshRatio = 2.;
      break;
    case TypeInputImage::QUARTER_DISKS:
      opt_radiusThreshRatio = 1.;
      break;
    default:
      throw(vpException(vpException::badValue, "Missing radius threshold value to use with actual pictures as input. See the help for more information."));
    }
  }

  //! [Algo params]
  vpCircleHoughTransform::vpCircleHoughTransformParameters
    algoParams(opt_gaussianKernelSize
      , opt_gaussianSigma
      , opt_sobelKernelSize
      , opt_cannyThresh
      , opt_nbEdgeFilteringIter
      , opt_centerXlimits
      , opt_centerYlimits
      , opt_minRadius
      , opt_maxRadius
      , opt_dilatationRepet
      , opt_centerThresh
      , opt_radiusThreshRatio
      , opt_circlePerfectness
      , opt_centerDistanceThresh
      , opt_radiusDifferenceThresh
    );
  //! [Algo params]

  //! [Algo init]
  vpCircleHoughTransform detector;
  if (opt_jsonFilePath.empty()) {
    std::cout << "Initializing detector from the program arguments [...]" << std::endl;
    detector.init(algoParams);
  }
  else {
#ifdef VISP_HAVE_NLOHMANN_JSON
    std::cout << "Initializing detector from JSON file \"" << opt_jsonFilePath << "\", some of the program arguments will be ignored [...]" << std::endl;
    detector.initFromJSON(opt_jsonFilePath);
#else
    throw(vpException(vpException::functionNotImplementedError, "You must install nlohmann JSON library to use this feature, see https://visp-doc.inria.fr/doxygen/visp-daily/supported-third-parties.html#soft_tool_json for more information."));
#endif
  }
  //! [Algo init]
  std::cout << detector;

  vpImage<unsigned char> I_src;
  TypeInputImage inputType = typeInputImageFromString(opt_input);
  if (inputType == USER_IMG) {
    //! [Manage video]
    if (opt_input.find("%") != std::string::npos) {
      // The user wants to read a sequence of images from different files
      bool hasToContinue = true;
      vpVideoReader g;
      g.setFileName(opt_input);
      g.open(I_src);
      while (!g.end() && hasToContinue) {
        g.acquire(I_src);
        hasToContinue = test_detection(I_src, detector, opt_nbCirclesToDetect, false, opt_displayCanny);
        vpTime::wait(40);
      }
    }
    //! [Manage video]
    else {
      //! [Manage single image]
      // Check if opt_input exists
      if (!vpIoTools::checkFilename(opt_input)) {
        throw(vpException(vpException::ioError, "Input file \"" + opt_input + "\" does not exist !"));
      }
      // Read the image and perform detection on it
      vpImageIo::read(I_src, opt_input);
      test_detection(I_src, detector, opt_nbCirclesToDetect, true, opt_displayCanny);
      //! [Manage single image]
    }
  }
  else {
    //! [Manage synthetic image]
    I_src = generateImage(inputType);
    test_detection(I_src, detector, opt_nbCirclesToDetect, true, opt_displayCanny);
    //! [Manage synthetic image]
  }
  return EXIT_SUCCESS;
<<<<<<< HEAD
  }
=======
}
#else
int main()
{
  std::cout << "This tutorial needs to be build at least with cxx 11 standard!" << std::endl;
  return EXIT_SUCCESS;
}
#endif
>>>>>>> 8c50a4b9
<|MERGE_RESOLUTION|>--- conflicted
+++ resolved
@@ -547,9 +547,6 @@
     //! [Manage synthetic image]
   }
   return EXIT_SUCCESS;
-<<<<<<< HEAD
-  }
-=======
 }
 #else
 int main()
@@ -557,5 +554,4 @@
   std::cout << "This tutorial needs to be build at least with cxx 11 standard!" << std::endl;
   return EXIT_SUCCESS;
 }
-#endif
->>>>>>> 8c50a4b9
+#endif